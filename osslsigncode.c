/*
   OpenSSL based Authenticode signing for PE/MSI/Java CAB files.

   Copyright (C) 2005-2015 Per Allansson <pallansson@gmail.com>
   Copyright (C) 2018-2021 Michał Trojnara <Michal.Trojnara@stunnel.org>

   This program is free software: you can redistribute it and/or modify
   it under the terms of the GNU General Public License as published by
   the Free Software Foundation, either version 3 of the License, or
   (at your option) any later version.

   This program is distributed in the hope that it will be useful,
   but WITHOUT ANY WARRANTY; without even the implied warranty of
   MERCHANTABILITY or FITNESS FOR A PARTICULAR PURPOSE.  See the
   GNU General Public License for more details.

   You should have received a copy of the GNU General Public License
   along with this program.  If not, see <http://www.gnu.org/licenses/>.

   In addition, as a special exception, the copyright holders give
   permission to link the code of portions of this program with the
   OpenSSL library under certain conditions as described in each
   individual source file, and distribute linked combinations
   including the two.
   You must obey the GNU General Public License in all respects
   for all of the code used other than OpenSSL.  If you modify
   file(s) with this exception, you may extend this exception to your
   version of the file(s), but you are not obligated to do so.  If you
   do not wish to do so, delete this exception statement from your
   version.  If you delete this exception statement from all source
   files in the program, then also delete it here.
*/

/*
   Implemented with good help from:

   * Peter Gutmann's analysis of Authenticode:

	 https://www.cs.auckland.ac.nz/~pgut001/pubs/authenticode.txt

   * MS CAB SDK documentation

	 https://docs.microsoft.com/en-us/previous-versions/ms974336(v=msdn.10)

   * MS PE/COFF documentation

	 https://docs.microsoft.com/en-us/windows/win32/debug/pe-format

   * MS Windows Authenticode PE Signature Format

	 http://msdn.microsoft.com/en-US/windows/hardware/gg463183

	 (Although the part of how the actual checksumming is done is not
	 how it is done inside Windows. The end result is however the same
	 on all "normal" PE files.)

   * tail -c, tcpdump, mimencode & openssl asn1parse :)

*/

#define OPENSSL_API_COMPAT 0x10100000L
#define OPENSSL_NO_DEPRECATED

#ifdef __MINGW32__
#define HAVE_WINDOWS_H
#endif /* __MINGW32__ */

#ifdef HAVE_CONFIG_H
#include "config.h"
#endif /* HAVE_CONFIG_H */

#ifdef HAVE_WINDOWS_H
#define NOCRYPT
#define WIN32_LEAN_AND_MEAN
#include <windows.h>
#endif /* HAVE_WINDOWS_H */

#include <stdio.h>
#include <stdbool.h>
#include <stdlib.h>
#ifndef _WIN32
#include <unistd.h>
#endif /* _WIN32 */
#include <string.h>
#include <time.h>
#include <ctype.h>
#include <sys/types.h>
#include <sys/stat.h>
#include <fcntl.h>

#ifndef _WIN32
#ifdef HAVE_SYS_MMAN_H
#include <sys/mman.h>
#endif /* HAVE_SYS_MMAN_H */

#ifdef HAVE_TERMIOS_H
#include <termios.h>
#endif /* HAVE_TERMIOS_H */
#endif /* _WIN32 */

#include <openssl/err.h>
#include <openssl/objects.h>
#include <openssl/evp.h>
#include <openssl/x509.h>
#include <openssl/x509v3.h> /* X509_PURPOSE */
#include <openssl/cms.h>
#include <openssl/pkcs7.h>
#include <openssl/pkcs12.h>
#include <openssl/pem.h>
#include <openssl/asn1t.h>
#include <openssl/bn.h>
#include <openssl/conf.h>
#ifndef OPENSSL_NO_ENGINE
#include <openssl/engine.h>
#endif /* OPENSSL_NO_ENGINE */

#include "msi.h"

#ifdef ENABLE_CURL
#ifdef __CYGWIN__
#ifndef SOCKET
#define SOCKET UINT_PTR
#endif /* SOCKET */
#endif /* __CYGWIN__ */
#include <curl/curl.h>

#define MAX_TS_SERVERS 256
#endif /* ENABLE_CURL */

#ifndef FALSE
#define FALSE 0
#endif

#ifndef TRUE
#define TRUE 1
#endif

#if defined (HAVE_TERMIOS_H) || defined (HAVE_GETPASS)
#define PROVIDE_ASKPASS 1
#endif

#ifdef _WIN32
#define FILE_CREATE_MODE "w+b"
#else
#define FILE_CREATE_MODE "w+bx"
#endif

/* Microsoft OID Authenticode */
#define SPC_INDIRECT_DATA_OBJID      "1.3.6.1.4.1.311.2.1.4"
#define SPC_STATEMENT_TYPE_OBJID     "1.3.6.1.4.1.311.2.1.11"
#define SPC_SP_OPUS_INFO_OBJID       "1.3.6.1.4.1.311.2.1.12"
#define SPC_PE_IMAGE_DATA_OBJID      "1.3.6.1.4.1.311.2.1.15"
#define SPC_CAB_DATA_OBJID           "1.3.6.1.4.1.311.2.1.25"
#define SPC_SIPINFO_OBJID            "1.3.6.1.4.1.311.2.1.30"
#define SPC_PE_IMAGE_PAGE_HASHES_V1  "1.3.6.1.4.1.311.2.3.1" /* SHA1 */
#define SPC_PE_IMAGE_PAGE_HASHES_V2  "1.3.6.1.4.1.311.2.3.2" /* SHA256 */
#define SPC_NESTED_SIGNATURE_OBJID   "1.3.6.1.4.1.311.2.4.1"
/* Microsoft OID Time Stamping */
#define SPC_TIME_STAMP_REQUEST_OBJID "1.3.6.1.4.1.311.3.2.1"
#define SPC_RFC3161_OBJID            "1.3.6.1.4.1.311.3.3.1"
/* Microsoft OID Crypto 2.0 */
#define MS_CTL_OBJID                 "1.3.6.1.4.1.311.10.1"
/* Microsoft OID Microsoft_Java */
#define MS_JAVA_SOMETHING            "1.3.6.1.4.1.311.15.1"

#define SPC_UNAUTHENTICATED_DATA_BLOB_OBJID  "1.3.6.1.4.1.42921.1.2.1"

/* Public Key Cryptography Standards PKCS#9 */
#define PKCS9_MESSAGE_DIGEST         "1.2.840.113549.1.9.4"
#define PKCS9_SIGNING_TIME           "1.2.840.113549.1.9.5"
#define PKCS9_COUNTER_SIGNATURE      "1.2.840.113549.1.9.6"


#define WIN_CERT_REVISION_2             0x0200
#define WIN_CERT_TYPE_PKCS_SIGNED_DATA  0x0002

/*
 * FLAG_PREV_CABINET is set if the cabinet file is not the first in a set
 * of cabinet files. When this bit is set, the szCabinetPrev and szDiskPrev
 * fields are present in this CFHEADER.
 */
#define FLAG_PREV_CABINET 0x0001
/*
 * FLAG_NEXT_CABINET is set if the cabinet file is not the last in a set of
 * cabinet files. When this bit is set, the szCabinetNext and szDiskNext
* fields are present in this CFHEADER.
*/
#define FLAG_NEXT_CABINET 0x0002
/*
 * FLAG_RESERVE_PRESENT is set if the cabinet file contains any reserved
 * fields. When this bit is set, the cbCFHeader, cbCFFolder, and cbCFData
 * fields are present in this CFHEADER.
 */
#define FLAG_RESERVE_PRESENT 0x0004

#define INVALID_TIME ((time_t)-1)

typedef struct SIGNATURE_st {
	PKCS7 *p7;
	int md_nid;
	ASN1_STRING *digest;
	time_t signtime;
	char *url;
	char *desc;
	char *purpose;
	char *level;
	CMS_ContentInfo *timestamp;
	time_t time;
	ASN1_STRING *blob;
} SIGNATURE;

DEFINE_STACK_OF(SIGNATURE)
DECLARE_ASN1_FUNCTIONS(SIGNATURE)

typedef struct {
	char *infile;
	char *outfile;
	char *sigfile;
	char *certfile;
	char *xcertfile;
	char *keyfile;
	char *pvkfile;
	char *pkcs12file;
	int output_pkcs7;
#ifndef OPENSSL_NO_ENGINE
	char *p11engine;
	char *p11module;
	char *p11cert;
#endif /* OPENSSL_NO_ENGINE */
	int askpass;
	char *readpass;
	char *pass;
	int comm;
	int pagehash;
	char *desc;
	const EVP_MD *md;
	char *url;
	time_t signing_time;
#ifdef ENABLE_CURL
	char *turl[MAX_TS_SERVERS];
	int nturl;
	char *tsurl[MAX_TS_SERVERS];
	int ntsurl;
	char *proxy;
	int noverifypeer;
#endif /* ENABLE_CURL */
	int addBlob;
	int nest;
	int timestamp_expiration;
	int verbose;
	int add_msi_dse;
	char *catalog;
	char *cafile;
	char *crlfile;
	char *tsa_cafile;
	char *tsa_crlfile;
	char *leafhash;
	int jp;
} GLOBAL_OPTIONS;

typedef struct {
	uint32_t header_size;
	int pe32plus;
	uint16_t magic;
	uint32_t pe_checksum;
	uint32_t nrvas;
	uint32_t sigpos;
	uint32_t siglen;
	size_t fileend;
	uint16_t flags;
} FILE_HEADER;

typedef struct {
	EVP_PKEY *pkey;
	X509 *cert;
	STACK_OF(X509) *certs;
	STACK_OF(X509) *xcerts;
	STACK_OF(X509_CRL) *crls;
} CRYPTO_PARAMS;

typedef struct {
	MSI_FILE *msi;
	MSI_DIRENT *dirent;
	unsigned char *p_msiex;
	int len_msiex;
} MSI_PARAMS;

/*
 * ASN.1 definitions (more or less from official MS Authenticode docs)
*/

typedef struct {
	int type;
	union {
		ASN1_BMPSTRING *unicode;
		ASN1_IA5STRING *ascii;
	} value;
} SpcString;

DECLARE_ASN1_FUNCTIONS(SpcString)

ASN1_CHOICE(SpcString) = {
	ASN1_IMP_OPT(SpcString, value.unicode, ASN1_BMPSTRING, 0),
	ASN1_IMP_OPT(SpcString, value.ascii, ASN1_IA5STRING, 1)
} ASN1_CHOICE_END(SpcString)

IMPLEMENT_ASN1_FUNCTIONS(SpcString)


typedef struct {
	ASN1_OCTET_STRING *classId;
	ASN1_OCTET_STRING *serializedData;
} SpcSerializedObject;

DECLARE_ASN1_FUNCTIONS(SpcSerializedObject)

ASN1_SEQUENCE(SpcSerializedObject) = {
	ASN1_SIMPLE(SpcSerializedObject, classId, ASN1_OCTET_STRING),
	ASN1_SIMPLE(SpcSerializedObject, serializedData, ASN1_OCTET_STRING)
} ASN1_SEQUENCE_END(SpcSerializedObject)

IMPLEMENT_ASN1_FUNCTIONS(SpcSerializedObject)


typedef struct {
	int type;
	union {
		ASN1_IA5STRING *url;
		SpcSerializedObject *moniker;
		SpcString *file;
	} value;
} SpcLink;

DECLARE_ASN1_FUNCTIONS(SpcLink)

ASN1_CHOICE(SpcLink) = {
	ASN1_IMP_OPT(SpcLink, value.url, ASN1_IA5STRING, 0),
	ASN1_IMP_OPT(SpcLink, value.moniker, SpcSerializedObject, 1),
	ASN1_EXP_OPT(SpcLink, value.file, SpcString, 2)
} ASN1_CHOICE_END(SpcLink)

IMPLEMENT_ASN1_FUNCTIONS(SpcLink)


typedef struct {
	SpcString *programName;
	SpcLink   *moreInfo;
} SpcSpOpusInfo;

DECLARE_ASN1_FUNCTIONS(SpcSpOpusInfo)

ASN1_SEQUENCE(SpcSpOpusInfo) = {
	ASN1_EXP_OPT(SpcSpOpusInfo, programName, SpcString, 0),
	ASN1_EXP_OPT(SpcSpOpusInfo, moreInfo, SpcLink, 1)
} ASN1_SEQUENCE_END(SpcSpOpusInfo)

IMPLEMENT_ASN1_FUNCTIONS(SpcSpOpusInfo)


typedef struct {
	ASN1_OBJECT *type;
	ASN1_TYPE *value;
} SpcAttributeTypeAndOptionalValue;

DECLARE_ASN1_FUNCTIONS(SpcAttributeTypeAndOptionalValue)

ASN1_SEQUENCE(SpcAttributeTypeAndOptionalValue) = {
	ASN1_SIMPLE(SpcAttributeTypeAndOptionalValue, type, ASN1_OBJECT),
	ASN1_OPT(SpcAttributeTypeAndOptionalValue, value, ASN1_ANY)
} ASN1_SEQUENCE_END(SpcAttributeTypeAndOptionalValue)

IMPLEMENT_ASN1_FUNCTIONS(SpcAttributeTypeAndOptionalValue)


typedef struct {
	ASN1_OBJECT *algorithm;
	ASN1_TYPE *parameters;
} AlgorithmIdentifier;

DECLARE_ASN1_FUNCTIONS(AlgorithmIdentifier)

ASN1_SEQUENCE(AlgorithmIdentifier) = {
	ASN1_SIMPLE(AlgorithmIdentifier, algorithm, ASN1_OBJECT),
	ASN1_OPT(AlgorithmIdentifier, parameters, ASN1_ANY)
} ASN1_SEQUENCE_END(AlgorithmIdentifier)

IMPLEMENT_ASN1_FUNCTIONS(AlgorithmIdentifier)


typedef struct {
	AlgorithmIdentifier *digestAlgorithm;
	ASN1_OCTET_STRING *digest;
} DigestInfo;

DECLARE_ASN1_FUNCTIONS(DigestInfo)

ASN1_SEQUENCE(DigestInfo) = {
	ASN1_SIMPLE(DigestInfo, digestAlgorithm, AlgorithmIdentifier),
	ASN1_SIMPLE(DigestInfo, digest, ASN1_OCTET_STRING)
} ASN1_SEQUENCE_END(DigestInfo)

IMPLEMENT_ASN1_FUNCTIONS(DigestInfo)


typedef struct {
	SpcAttributeTypeAndOptionalValue *data;
	DigestInfo *messageDigest;
} SpcIndirectDataContent;

DECLARE_ASN1_FUNCTIONS(SpcIndirectDataContent)

ASN1_SEQUENCE(SpcIndirectDataContent) = {
	ASN1_SIMPLE(SpcIndirectDataContent, data, SpcAttributeTypeAndOptionalValue),
	ASN1_SIMPLE(SpcIndirectDataContent, messageDigest, DigestInfo)
} ASN1_SEQUENCE_END(SpcIndirectDataContent)

IMPLEMENT_ASN1_FUNCTIONS(SpcIndirectDataContent)


typedef struct CatalogAuthAttr_st {
	ASN1_OBJECT *type;
	ASN1_TYPE *contents;
} CatalogAuthAttr;

DEFINE_STACK_OF(CatalogAuthAttr)
DECLARE_ASN1_FUNCTIONS(CatalogAuthAttr)

ASN1_SEQUENCE(CatalogAuthAttr) = {
	ASN1_SIMPLE(CatalogAuthAttr, type, ASN1_OBJECT),
	ASN1_OPT(CatalogAuthAttr, contents, ASN1_ANY)
} ASN1_SEQUENCE_END(CatalogAuthAttr)

IMPLEMENT_ASN1_FUNCTIONS(CatalogAuthAttr)


typedef struct {
	ASN1_OCTET_STRING *digest;
	STACK_OF(CatalogAuthAttr) *attributes;
} CatalogInfo;

DEFINE_STACK_OF(CatalogInfo)
DECLARE_ASN1_FUNCTIONS(CatalogInfo)

ASN1_SEQUENCE(CatalogInfo) = {
	ASN1_SIMPLE(CatalogInfo, digest, ASN1_OCTET_STRING),
	ASN1_SET_OF(CatalogInfo, attributes, CatalogAuthAttr)
} ASN1_SEQUENCE_END(CatalogInfo)

IMPLEMENT_ASN1_FUNCTIONS(CatalogInfo)


typedef struct {
	/* 1.3.6.1.4.1.311.12.1.1 szOID_CATALOG_LIST */
	SpcAttributeTypeAndOptionalValue *type;
	ASN1_OCTET_STRING *identifier;
	ASN1_UTCTIME *time;
	/* 1.3.6.1.4.1.311.12.1.2 CatalogVersion = 1
	 * 1.3.6.1.4.1.311.12.1.3 CatalogVersion = 2 */
	SpcAttributeTypeAndOptionalValue *version;
	STACK_OF(CatalogInfo) *header_attributes;
	/* 1.3.6.1.4.1.311.12.2.1 CAT_NAMEVALUE_OBJID */
	ASN1_TYPE *filename;
} MsCtlContent;

DECLARE_ASN1_FUNCTIONS(MsCtlContent)

ASN1_SEQUENCE(MsCtlContent) = {
	ASN1_SIMPLE(MsCtlContent, type, SpcAttributeTypeAndOptionalValue),
	ASN1_SIMPLE(MsCtlContent, identifier, ASN1_OCTET_STRING),
	ASN1_SIMPLE(MsCtlContent, time, ASN1_UTCTIME),
	ASN1_SIMPLE(MsCtlContent, version, SpcAttributeTypeAndOptionalValue),
	ASN1_SEQUENCE_OF(MsCtlContent, header_attributes, CatalogInfo),
	ASN1_OPT(MsCtlContent, filename, ASN1_ANY)
} ASN1_SEQUENCE_END(MsCtlContent)

IMPLEMENT_ASN1_FUNCTIONS(MsCtlContent)


typedef struct {
	ASN1_BIT_STRING* flags;
	SpcLink *file;
} SpcPeImageData;

DECLARE_ASN1_FUNCTIONS(SpcPeImageData)

ASN1_SEQUENCE(SpcPeImageData) = {
	ASN1_SIMPLE(SpcPeImageData, flags, ASN1_BIT_STRING),
	ASN1_EXP_OPT(SpcPeImageData, file, SpcLink, 0)
} ASN1_SEQUENCE_END(SpcPeImageData)

IMPLEMENT_ASN1_FUNCTIONS(SpcPeImageData)


typedef struct {
	ASN1_INTEGER *a;
	ASN1_OCTET_STRING *string;
	ASN1_INTEGER *b;
	ASN1_INTEGER *c;
	ASN1_INTEGER *d;
	ASN1_INTEGER *e;
	ASN1_INTEGER *f;
} SpcSipInfo;

DECLARE_ASN1_FUNCTIONS(SpcSipInfo)

ASN1_SEQUENCE(SpcSipInfo) = {
	ASN1_SIMPLE(SpcSipInfo, a, ASN1_INTEGER),
	ASN1_SIMPLE(SpcSipInfo, string, ASN1_OCTET_STRING),
	ASN1_SIMPLE(SpcSipInfo, b, ASN1_INTEGER),
	ASN1_SIMPLE(SpcSipInfo, c, ASN1_INTEGER),
	ASN1_SIMPLE(SpcSipInfo, d, ASN1_INTEGER),
	ASN1_SIMPLE(SpcSipInfo, e, ASN1_INTEGER),
	ASN1_SIMPLE(SpcSipInfo, f, ASN1_INTEGER),
} ASN1_SEQUENCE_END(SpcSipInfo)

IMPLEMENT_ASN1_FUNCTIONS(SpcSipInfo)


typedef struct {
	AlgorithmIdentifier *digestAlgorithm;
	ASN1_OCTET_STRING *digest;
} MessageImprint;

DECLARE_ASN1_FUNCTIONS(MessageImprint)

ASN1_SEQUENCE(MessageImprint) = {
	ASN1_SIMPLE(MessageImprint, digestAlgorithm, AlgorithmIdentifier),
	ASN1_SIMPLE(MessageImprint, digest, ASN1_OCTET_STRING)
} ASN1_SEQUENCE_END(MessageImprint)

IMPLEMENT_ASN1_FUNCTIONS(MessageImprint)

#ifdef ENABLE_CURL

typedef struct {
	ASN1_OBJECT *type;
	ASN1_OCTET_STRING *signature;
} TimeStampRequestBlob;

DECLARE_ASN1_FUNCTIONS(TimeStampRequestBlob)

ASN1_SEQUENCE(TimeStampRequestBlob) = {
	ASN1_SIMPLE(TimeStampRequestBlob, type, ASN1_OBJECT),
	ASN1_EXP_OPT(TimeStampRequestBlob, signature, ASN1_OCTET_STRING, 0)
} ASN1_SEQUENCE_END(TimeStampRequestBlob)

IMPLEMENT_ASN1_FUNCTIONS(TimeStampRequestBlob)


typedef struct {
	ASN1_OBJECT *type;
	TimeStampRequestBlob *blob;
} TimeStampRequest;

DECLARE_ASN1_FUNCTIONS(TimeStampRequest)

ASN1_SEQUENCE(TimeStampRequest) = {
	ASN1_SIMPLE(TimeStampRequest, type, ASN1_OBJECT),
	ASN1_SIMPLE(TimeStampRequest, blob, TimeStampRequestBlob)
} ASN1_SEQUENCE_END(TimeStampRequest)

IMPLEMENT_ASN1_FUNCTIONS(TimeStampRequest)

/* RFC3161 Time stamping */

typedef struct {
	ASN1_INTEGER *status;
	STACK_OF(ASN1_UTF8STRING) *statusString;
	ASN1_BIT_STRING *failInfo;
} PKIStatusInfo;

DECLARE_ASN1_FUNCTIONS(PKIStatusInfo)

ASN1_SEQUENCE(PKIStatusInfo) = {
	ASN1_SIMPLE(PKIStatusInfo, status, ASN1_INTEGER),
	ASN1_SEQUENCE_OF_OPT(PKIStatusInfo, statusString, ASN1_UTF8STRING),
	ASN1_OPT(PKIStatusInfo, failInfo, ASN1_BIT_STRING)
} ASN1_SEQUENCE_END(PKIStatusInfo)

IMPLEMENT_ASN1_FUNCTIONS(PKIStatusInfo)


typedef struct {
	PKIStatusInfo *status;
	PKCS7 *token;
} TimeStampResp;

DECLARE_ASN1_FUNCTIONS(TimeStampResp)

ASN1_SEQUENCE(TimeStampResp) = {
	ASN1_SIMPLE(TimeStampResp, status, PKIStatusInfo),
	ASN1_OPT(TimeStampResp, token, PKCS7)
} ASN1_SEQUENCE_END(TimeStampResp)

IMPLEMENT_ASN1_FUNCTIONS(TimeStampResp)


typedef struct {
	ASN1_INTEGER *version;
	MessageImprint *messageImprint;
	ASN1_OBJECT *reqPolicy;
	ASN1_INTEGER *nonce;
	ASN1_BOOLEAN *certReq;
	STACK_OF(X509_EXTENSION) *extensions;
} TimeStampReq;

DECLARE_ASN1_FUNCTIONS(TimeStampReq)

ASN1_SEQUENCE(TimeStampReq) = {
	ASN1_SIMPLE(TimeStampReq, version, ASN1_INTEGER),
	ASN1_SIMPLE(TimeStampReq, messageImprint, MessageImprint),
	ASN1_OPT   (TimeStampReq, reqPolicy, ASN1_OBJECT),
	ASN1_OPT   (TimeStampReq, nonce, ASN1_INTEGER),
	ASN1_SIMPLE(TimeStampReq, certReq, ASN1_BOOLEAN),
	ASN1_IMP_SEQUENCE_OF_OPT(TimeStampReq, extensions, X509_EXTENSION, 0)
} ASN1_SEQUENCE_END(TimeStampReq)

IMPLEMENT_ASN1_FUNCTIONS(TimeStampReq)

#endif /* ENABLE_CURL */

typedef struct {
	ASN1_INTEGER *seconds;
	ASN1_INTEGER *millis;
	ASN1_INTEGER *micros;
} TimeStampAccuracy;

DECLARE_ASN1_FUNCTIONS(TimeStampAccuracy)

ASN1_SEQUENCE(TimeStampAccuracy) = {
	ASN1_OPT(TimeStampAccuracy, seconds, ASN1_INTEGER),
	ASN1_IMP_OPT(TimeStampAccuracy, millis, ASN1_INTEGER, 0),
	ASN1_IMP_OPT(TimeStampAccuracy, micros, ASN1_INTEGER, 1)
} ASN1_SEQUENCE_END(TimeStampAccuracy)

IMPLEMENT_ASN1_FUNCTIONS(TimeStampAccuracy)


typedef struct {
	ASN1_INTEGER *version;
	ASN1_OBJECT *policy_id;
	MessageImprint *messageImprint;
	ASN1_INTEGER *serial;
	ASN1_GENERALIZEDTIME *time;
	TimeStampAccuracy *accuracy;
	ASN1_BOOLEAN ordering;
	ASN1_INTEGER *nonce;
	GENERAL_NAME *tsa;
	STACK_OF(X509_EXTENSION) *extensions;
} TimeStampToken;

DECLARE_ASN1_FUNCTIONS(TimeStampToken)

ASN1_SEQUENCE(TimeStampToken) = {
	ASN1_SIMPLE(TimeStampToken, version, ASN1_INTEGER),
	ASN1_SIMPLE(TimeStampToken, policy_id, ASN1_OBJECT),
	ASN1_SIMPLE(TimeStampToken, messageImprint, MessageImprint),
	ASN1_SIMPLE(TimeStampToken, serial, ASN1_INTEGER),
	ASN1_SIMPLE(TimeStampToken, time, ASN1_GENERALIZEDTIME),
	ASN1_OPT(TimeStampToken, accuracy, TimeStampAccuracy),
	ASN1_OPT(TimeStampToken, ordering, ASN1_FBOOLEAN),
	ASN1_OPT(TimeStampToken, nonce, ASN1_INTEGER),
	ASN1_EXP_OPT(TimeStampToken, tsa, GENERAL_NAME, 0),
	ASN1_IMP_SEQUENCE_OF_OPT(TimeStampToken, extensions, X509_EXTENSION, 1)
} ASN1_SEQUENCE_END(TimeStampToken)

IMPLEMENT_ASN1_FUNCTIONS(TimeStampToken)

/*
 * $ echo -n 3006030200013000 | xxd -r -p | openssl asn1parse -i -inform der
 * 0:d=0  hl=2 l=   6 cons: SEQUENCE
 * 2:d=1  hl=2 l=   2 prim:  BIT STRING
 * 6:d=1  hl=2 l=   0 cons:  SEQUENCE
*/
static const u_char java_attrs_low[] = {
	0x30, 0x06, 0x03, 0x02, 0x00, 0x01, 0x30, 0x00
};

/*
 * $ echo -n 300c060a2b060104018237020115 | xxd -r -p | openssl asn1parse -i -inform der
 * 0:d=0  hl=2 l=  12 cons: SEQUENCE
 * 2:d=1  hl=2 l=  10 prim:  OBJECT     :Microsoft Individual Code Signing
*/
static u_char purpose_ind[] = {
	0x30, 0x0c,
	0x06, 0x0a, 0x2b, 0x06, 0x01, 0x04, 0x01, 0x82, 0x37, 0x02, 0x01, 0x15
};

/*
 * $ echo -n 300c060a2b060104018237020116 | xxd -r -p | openssl asn1parse -i -inform der
 * 0:d=0  hl=2 l=  12 cons: SEQUENCE
 * 2:d=1  hl=2 l=  10 prim:  OBJECT     :Microsoft Commercial Code Signing
*/
static u_char purpose_comm[] = {
	0x30, 0x0c,
	0x06, 0x0a, 0x2b, 0x06, 0x01, 0x04, 0x01, 0x82, 0x37, 0x02, 0x01, 0x16
};

static SpcSpOpusInfo *createOpus(const char *desc, const char *url)
{
	SpcSpOpusInfo *info = SpcSpOpusInfo_new();

	if (desc) {
		info->programName = SpcString_new();
		info->programName->type = 1;
		info->programName->value.ascii = ASN1_IA5STRING_new();
		ASN1_STRING_set((ASN1_STRING *)info->programName->value.ascii,
				(const unsigned char*)desc, strlen(desc));
	}
	if (url) {
		info->moreInfo = SpcLink_new();
		info->moreInfo->type = 0;
		info->moreInfo->value.url = ASN1_IA5STRING_new();
		ASN1_STRING_set((ASN1_STRING *)info->moreInfo->value.url,
				(const unsigned char*)url, strlen(url));
	}
	return info;
}

static size_t asn1_simple_hdr_len(const unsigned char *p, size_t len)
{
	if (len <= 2 || p[0] > 0x31)
		return 0;
	return (p[1]&0x80) ? (2 + (p[1]&0x7f)) : 2;
}

/*
 * Add a custom, non-trusted time to the PKCS7 structure to prevent OpenSSL
 * adding the _current_ time. This allows to create a deterministic signature
 * when no trusted timestamp server was specified, making osslsigncode
 * behaviour closer to signtool.exe (which doesn't include any non-trusted
 * time in this case.)
 */
static int pkcs7_add_signing_time(PKCS7_SIGNER_INFO *si, time_t signing_time)
{
	if (signing_time == INVALID_TIME) /* -st option was not specified */
		return 1; /* success */
	return PKCS7_add_signed_attribute(si,
		NID_pkcs9_signingTime, V_ASN1_UTCTIME,
		ASN1_TIME_adj(NULL, signing_time, 0, 0));
}

static void tohex(const unsigned char *v, char *b, int len)
{
	int i;
	for(i=0; i<len; i++)
		sprintf(b+i*2, "%02X", v[i]);
}

static int is_content_type(PKCS7 *p7, const char *objid)
{
	ASN1_OBJECT *indir_objid;
	int retval;

	indir_objid = OBJ_txt2obj(objid, 1);
	retval = p7 && PKCS7_type_is_signed(p7) &&
		!OBJ_cmp(p7->d.sign->contents->type, indir_objid) &&
		p7->d.sign->contents->d.other->type == V_ASN1_SEQUENCE;
	ASN1_OBJECT_free(indir_objid);
	return retval;
}

#ifdef ENABLE_CURL

static int blob_has_nl = 0;

/*
 * Callback for writing received data
 */
static size_t curl_write(void *ptr, size_t sz, size_t nmemb, void *stream)
{
	if (sz*nmemb > 0 && !blob_has_nl) {
		if (memchr(ptr, '\n', sz*nmemb))
			blob_has_nl = 1;
	}
	return BIO_write((BIO*)stream, ptr, sz*nmemb);
}

static void print_timestamp_error(const char *url, long http_code)
{
	if (http_code != -1) {
		printf("Failed to convert timestamp reply from %s; "
				"HTTP status %ld\n", url, http_code);
	} else {
		printf("Failed to convert timestamp reply from %s; "
				"no HTTP status available", url);
	}
	ERR_print_errors_fp(stdout);
}

/*
  A timestamp request looks like this:

  POST <someurl> HTTP/1.1
  Content-Type: application/octet-stream
  Content-Length: ...
  Accept: application/octet-stream
  User-Agent: Transport
  Host: ...
  Cache-Control: no-cache

  <base64encoded blob>

  .. and the blob has the following ASN1 structure:

  0:d=0  hl=4 l= 291 cons: SEQUENCE
  4:d=1  hl=2 l=  10 prim:  OBJECT         :1.3.6.1.4.1.311.3.2.1
  16:d=1 hl=4 l= 275 cons:  SEQUENCE
  20:d=2 hl=2 l=   9 prim:   OBJECT        :pkcs7-data
  31:d=2 hl=4 l= 260 cons:   cont [ 0 ]
  35:d=3 hl=4 l= 256 prim:    OCTET STRING
  <signature>

  .. and it returns a base64 encoded PKCS#7 structure.
*/

/*
 * Encode RFC 3161 timestamp request and write it into BIO
 */
static BIO *encode_rfc3161_request(PKCS7 *sig, const EVP_MD *md)
{
	PKCS7_SIGNER_INFO *si;
	unsigned char mdbuf[EVP_MAX_MD_SIZE];
	EVP_MD_CTX *mdctx;
	TimeStampReq *req;
	BIO *bout;
	u_char *p;
	int len;

	si = sk_PKCS7_SIGNER_INFO_value(sig->d.sign->signer_info, 0);
	mdctx = EVP_MD_CTX_new();
	EVP_DigestInit(mdctx, md);
	EVP_DigestUpdate(mdctx, si->enc_digest->data, si->enc_digest->length);
	EVP_DigestFinal(mdctx, mdbuf, NULL);
	EVP_MD_CTX_free(mdctx);

	req = TimeStampReq_new();
	ASN1_INTEGER_set(req->version, 1);
	req->messageImprint->digestAlgorithm->algorithm = OBJ_nid2obj(EVP_MD_nid(md));
	req->messageImprint->digestAlgorithm->parameters = ASN1_TYPE_new();
	req->messageImprint->digestAlgorithm->parameters->type = V_ASN1_NULL;
	ASN1_OCTET_STRING_set(req->messageImprint->digest, mdbuf, EVP_MD_size(md));
	req->certReq = (void*)0x1;

	len = i2d_TimeStampReq(req, NULL);
	p = OPENSSL_malloc(len);
	len = i2d_TimeStampReq(req, &p);
	p -= len;
	TimeStampReq_free(req);

	bout = BIO_new(BIO_s_mem());
	BIO_write(bout, p, len);
	OPENSSL_free(p);
	(void)BIO_flush(bout);
	return bout;
}

/*
 * Encode authenticode timestamp request and write it into BIO
 */
static BIO *encode_authenticode_request(PKCS7 *sig)
{
	PKCS7_SIGNER_INFO *si;
	TimeStampRequest *req;
	BIO *bout, *b64;
	u_char *p;
	int len;

	req = TimeStampRequest_new();
	req->type = OBJ_txt2obj(SPC_TIME_STAMP_REQUEST_OBJID, 1);
	req->blob->type = OBJ_nid2obj(NID_pkcs7_data);
	si = sk_PKCS7_SIGNER_INFO_value(sig->d.sign->signer_info, 0);
	req->blob->signature = si->enc_digest;

	len = i2d_TimeStampRequest(req, NULL);
	p = OPENSSL_malloc(len);
	len = i2d_TimeStampRequest(req, &p);
	p -= len;
	req->blob->signature = NULL;
	TimeStampRequest_free(req);

	bout = BIO_new(BIO_s_mem());
	b64 = BIO_new(BIO_f_base64());
	bout = BIO_push(b64, bout);
	BIO_write(bout, p, len);
	OPENSSL_free(p);
	(void)BIO_flush(bout);
	return bout;
}

/*
 * Decode a curl response from BIO.
 * If successful the RFC 3161 timestamp will be written into
 * the PKCS7 SignerInfo structure as an unauthorized attribute - cont[1].
 */
static int decode_rfc3161_response(PKCS7 *sig, BIO *bin, int verbose)
{
	PKCS7_SIGNER_INFO *si;
	STACK_OF(X509_ATTRIBUTE) *attrs;
	TimeStampResp *reply;
	u_char *p;
	int len;

	reply = ASN1_item_d2i_bio(ASN1_ITEM_rptr(TimeStampResp), bin, NULL);
	BIO_free_all(bin);
	if (!reply)
		return 1; /* FAILED */
	if (ASN1_INTEGER_get(reply->status->status) != 0) {
		if (verbose)
			printf("Timestamping failed: %ld\n", ASN1_INTEGER_get(reply->status->status));
		TimeStampResp_free(reply);
		return 1; /* FAILED */
	}
	if (((len = i2d_PKCS7(reply->token, NULL)) <= 0) || (p = OPENSSL_malloc(len)) == NULL) {
		if (verbose) {
			printf("Failed to convert pkcs7: %d\n", len);
			ERR_print_errors_fp(stdout);
		}
		TimeStampResp_free(reply);
		return 1; /* FAILED */
	}
	len = i2d_PKCS7(reply->token, &p);
	p -= len;
	TimeStampResp_free(reply);

	attrs = sk_X509_ATTRIBUTE_new_null();
	attrs = X509at_add1_attr_by_txt(&attrs, SPC_RFC3161_OBJID, V_ASN1_SET, p, len);
	OPENSSL_free(p);

	si = sk_PKCS7_SIGNER_INFO_value(sig->d.sign->signer_info, 0);
	PKCS7_set_attributes(si, attrs);
	sk_X509_ATTRIBUTE_pop_free(attrs, X509_ATTRIBUTE_free);
	return 0; /* OK */
}

/*
 * Decode a curl response from BIO.
 * If successful the authenticode timestamp will be written into
 * the PKCS7 SignerInfo structure as an unauthorized attribute - cont[1].
 */
static int decode_authenticode_response(PKCS7 *sig, BIO *bin, int verbose)
{
	PKCS7 *p7;
	PKCS7_SIGNER_INFO *info, *si;
	STACK_OF(X509_ATTRIBUTE) *attrs;
	BIO* b64, *b64_bin;
	u_char *p;
	int len, i;

	b64 = BIO_new(BIO_f_base64());
	if (!blob_has_nl)
		BIO_set_flags(b64, BIO_FLAGS_BASE64_NO_NL);
	b64_bin = BIO_push(b64, bin);
	p7 = d2i_PKCS7_bio(b64_bin, NULL);
	BIO_free_all(b64_bin);
	if (p7 == NULL)
		return 1; /* FAILED */

	for(i = sk_X509_num(p7->d.sign->cert)-1; i>=0; i--)
		PKCS7_add_certificate(sig, sk_X509_value(p7->d.sign->cert, i));

	info = sk_PKCS7_SIGNER_INFO_value(p7->d.sign->signer_info, 0);
	if (((len = i2d_PKCS7_SIGNER_INFO(info, NULL)) <= 0) || (p = OPENSSL_malloc(len)) == NULL) {
		if (verbose) {
			printf("Failed to convert signer info: %d\n", len);
			ERR_print_errors_fp(stdout);
		}
		PKCS7_free(p7);
		return 1; /* FAILED */
	}
	len = i2d_PKCS7_SIGNER_INFO(info, &p);
	p -= len;
	PKCS7_free(p7);

	attrs = sk_X509_ATTRIBUTE_new_null();
	attrs = X509at_add1_attr_by_txt(&attrs, PKCS9_COUNTER_SIGNATURE, V_ASN1_SET, p, len);
	OPENSSL_free(p);

	si = sk_PKCS7_SIGNER_INFO_value(sig->d.sign->signer_info, 0);
	/*
	 * PKCS7_set_attributes() frees up all elements of si->unauth_attr
	 * and sets there a copy of attrs so overrides the previous timestamp
	 */
	PKCS7_set_attributes(si, attrs);
	sk_X509_ATTRIBUTE_pop_free(attrs, X509_ATTRIBUTE_free);
	return 0; /* OK */
}

/*
 * Add timestamp to the PKCS7 SignerInfo structure:
 * sig->d.sign->signer_info->unauth_attr
 */
static int add_timestamp(PKCS7 *sig, char *url, char *proxy, int rfc3161,
	const EVP_MD *md, int verbose, int noverifypeer)
{
	CURL *curl;
	struct curl_slist *slist = NULL;
	CURLcode res;
	BIO *bout, *bin;
	u_char *p = NULL;
	int len = 0;

	if (!url)
		return 1; /* FAILED */
	/* Start a libcurl easy session and set options for a curl easy handle */
	curl = curl_easy_init();
	if (proxy) {
		curl_easy_setopt(curl, CURLOPT_PROXY, proxy);
		if (!strncmp("http:", proxy, 5))
			curl_easy_setopt(curl, CURLOPT_PROXYTYPE, CURLPROXY_HTTP);
		if (!strncmp("socks:", proxy, 6))
			curl_easy_setopt(curl, CURLOPT_PROXYTYPE, CURLPROXY_SOCKS5);
	}
	curl_easy_setopt(curl, CURLOPT_URL, url);
	/*
	 * ask libcurl to show us the verbose output
	 * curl_easy_setopt(curl, CURLOPT_VERBOSE, 42);
	 */
	if (noverifypeer)
		curl_easy_setopt(curl, CURLOPT_SSL_VERIFYPEER, FALSE);

	if (rfc3161) {
		slist = curl_slist_append(slist, "Content-Type: application/timestamp-query");
		slist = curl_slist_append(slist, "Accept: application/timestamp-reply");
	} else {
		slist = curl_slist_append(slist, "Content-Type: application/octet-stream");
		slist = curl_slist_append(slist, "Accept: application/octet-stream");
	}
	slist = curl_slist_append(slist, "User-Agent: Transport");
	slist = curl_slist_append(slist, "Cache-Control: no-cache");
	curl_easy_setopt(curl, CURLOPT_HTTPHEADER, slist);

	/* Encode timestamp request */
	if (rfc3161) {
		bout = encode_rfc3161_request(sig, md);
	} else {
		bout = encode_authenticode_request(sig);
	}
	len = BIO_get_mem_data(bout, &p);
	curl_easy_setopt(curl, CURLOPT_POSTFIELDSIZE, len);
	curl_easy_setopt(curl, CURLOPT_POSTFIELDS, (char*)p);

	bin = BIO_new(BIO_s_mem());
	BIO_set_mem_eof_return(bin, 0);
	curl_easy_setopt(curl, CURLOPT_POST, 1);
	curl_easy_setopt(curl, CURLOPT_WRITEDATA, bin);
	curl_easy_setopt(curl, CURLOPT_WRITEFUNCTION, curl_write);
	/* Perform the request */
	res = curl_easy_perform(curl);
	curl_slist_free_all(slist);
	BIO_free_all(bout);

	if (res != CURLE_OK) {
		BIO_free_all(bin);
		if (verbose)
			printf("CURL failure: %s %s\n", curl_easy_strerror(res), url);
	} else {
		/* CURLE_OK (0) */
		long http_code = -1;
		(void)BIO_flush(bin);
		curl_easy_getinfo(curl, CURLINFO_RESPONSE_CODE, &http_code);
		/* Decode a curl response from BIO and write it into the PKCS7 structure */
		if (rfc3161)
			res = decode_rfc3161_response(sig, bin, verbose);
		else
			res = decode_authenticode_response(sig, bin, verbose);
		if (res && verbose)
			print_timestamp_error(url, http_code);
	}
	/* End a libcurl easy handle */
	curl_easy_cleanup(curl);
	return (int)res;
}

static int add_timestamp_authenticode(PKCS7 *sig, GLOBAL_OPTIONS *options)
{
	int i;
	for (i=0; i<options->nturl; i++) {
		int res = add_timestamp(sig, options->turl[i], options->proxy, 0, NULL,
				options->verbose || options->nturl == 1, options->noverifypeer);
		if (!res)
			return 0; /* OK */
	}
	return 1; /* FAILED */
}

static int add_timestamp_rfc3161(PKCS7 *sig, GLOBAL_OPTIONS *options)
{
	int i;
	for (i=0; i<options->ntsurl; i++) {
		int res = add_timestamp(sig, options->tsurl[i], options->proxy, 1, options->md,
				options->verbose || options->ntsurl == 1, options->noverifypeer);
		if (!res)
			return 0; /* OK */
	}
	return 1; /* FAILED */
}
#endif /* ENABLE_CURL */


static bool on_list(const char *txt, const char *list[])
{
	while (*list)
		if (!strcmp(txt, *list++))
			return true;
	return false;
}

static void usage(const char *argv0, const char *cmd)
{
	const char *cmds_all[] = {"all", NULL};
	const char *cmds_sign[] = {"all", "sign", NULL};
	const char *cmds_add[] = {"all", "add", NULL};
	const char *cmds_attach[] = {"all", "attach-signature", NULL};
	const char *cmds_extract[] = {"all", "extract-signature", NULL};
	const char *cmds_remove[] = {"all", "remove-signature", NULL};
	const char *cmds_verify[] = {"all", "verify", NULL};

	printf("\nUsage: %s", argv0);
	if (on_list(cmd, cmds_all)) {
		printf("\n\n%1s[ --version | -v ]\n", "");
		printf("%1s[ --help ]\n\n", "");
	}
	if (on_list(cmd, cmds_sign)) {
		printf("%1s[ sign ] ( -certs | -spc <certfile> -key <keyfile> | -pkcs12 <pkcs12file> |\n", "");
		printf("%12s  [ -pkcs11engine <engine> ] -pkcs11module <module> -certs <certfile> -key <pkcs11 key id>)\n", "");
		printf("%12s[ -pass <password>", "");
#ifdef PROVIDE_ASKPASS
		printf("%1s [ -askpass ]", "");
#endif /* PROVIDE_ASKPASS */
		printf("%1s[ -readpass <file> ]\n", "");
		printf("%12s[ -ac <crosscertfile> ]\n", "");
		printf("%12s[ -h {md5,sha1,sha2(56),sha384,sha512} ]\n", "");
		printf("%12s[ -n <desc> ] [ -i <url> ] [ -jp <level> ] [ -comm ]\n", "");
		printf("%12s[ -ph ]\n", "");
#ifdef ENABLE_CURL
		printf("%12s[ -t <timestampurl> [ -t ... ] [ -p <proxy> ] [ -noverifypeer  ]\n", "");
		printf("%12s[ -ts <timestampurl> [ -ts ... ] [ -p <proxy> ] [ -noverifypeer ] ]\n", "");
#endif /* ENABLE_CURL */
		printf("%12s[ -st <unix-time> ]\n", "");
		printf("%12s[ -addUnauthenticatedBlob ]\n", "");
		printf("%12s[ -nest ]\n", "");
		printf("%12s[ -verbose ]\n", "");
		printf("%12s[ -add-msi-dse ]\n", "");
		printf("%12s[ -in ] <infile> [-out ] <outfile>\n\n", "");
	}
	if (on_list(cmd, cmds_add)) {
		printf("%1sadd [-addUnauthenticatedBlob]\n", "");
#ifdef ENABLE_CURL
		printf("%12s[ -t <timestampurl> [ -t ... ] [ -p <proxy> ] [ -noverifypeer  ]\n", "");
		printf("%12s[ -ts <timestampurl> [ -ts ... ] [ -p <proxy> ] [ -noverifypeer ] ]\n", "");
#endif /* ENABLE_CURL */
		printf("%12s[ -verbose ]\n", "");
		printf("%12s[ -add-msi-dse ]\n", "");
		printf("%12s[ -in ] <infile> [ -out ] <outfile>\n\n", "");
	}
	if (on_list(cmd, cmds_attach)) {
		printf("%1sattach-signature [ -sigin ] <sigfile>\n", "");
		printf("%12s[ -CAfile <infile> ]\n", "");
		printf("%12s[ -CRLfile <infile> ]\n", "");
		printf("%12s[ -TSA-CAfile <infile> ]\n", "");
		printf("%12s[ -TSA-CRLfile <infile> ]\n", "");
		printf("%12s[ -nest ]\n", "");
		printf("%12s[ -add-msi-dse ]\n", "");
		printf("%12s[ -in ] <infile> [ -out ] <outfile>\n\n", "");
	}
	if (on_list(cmd, cmds_extract)) {
		printf("%1sextract-signature [ -pem ]\n", "");
		printf("%12s[ -in ] <infile> [ -out ] <sigfile>\n\n", "");
	}
	if (on_list(cmd, cmds_remove))
		printf("%1sremove-signature [ -in ] <infile> [ -out ] <outfile>\n\n", "");
	if (on_list(cmd, cmds_verify)) {
		printf("%1sverify [ -in ] <infile>\n", "");
		printf("%12s[ -c | -catalog <infile> ]\n", "");
		printf("%12s[ -CAfile <infile> ]\n", "");
		printf("%12s[ -CRLfile <infile> ]\n", "");
		printf("%12s[ -TSA-CAfile <infile> ]\n", "");
		printf("%12s[ -TSA-CRLfile <infile> ]\n", "");
		printf("%12s[ -require-leaf-hash {md5,sha1,sha2(56),sha384,sha512}:XXXXXXXXXXXX... ]\n", "");
		printf("%12s[ -timestamp-expiration ]\n", "");
		printf("%12s[ -verbose ]\n\n", "");
	}
}

static void help_for(const char *argv0, const char *cmd)
{
	const char *cmds_all[] = {"all", NULL};
	const char *cmds_add[] = {"add", NULL};
	const char *cmds_attach[] = {"attach-signature", NULL};
	const char *cmds_extract[] = {"extract-signature", NULL};
	const char *cmds_remove[] = {"remove-signature", NULL};
	const char *cmds_sign[] = {"sign", NULL};
	const char *cmds_verify[] = {"verify", NULL};
	const char *cmds_ac[] = {"sign", NULL};
	const char *cmds_add_msi_dse[] = {"sign", NULL};
	const char *cmds_addUnauthenticatedBlob[] = {"sign", "add", NULL};
#ifdef PROVIDE_ASKPASS
	const char *cmds_askpass[] = {"sign", NULL};
#endif /* PROVIDE_ASKPASS */
	const char *cmds_CAfile[] = {"attach-signature", "verify", NULL};
	const char *cmds_catalog[] = {"verify", NULL};
	const char *cmds_certs[] = {"sign", NULL};
	const char *cmds_comm[] = {"sign", NULL};
	const char *cmds_CRLfile[] = {"attach-signature", "verify", NULL};
	const char *cmds_CRLfileTSA[] = {"attach-signature", "verify", NULL};
	const char *cmds_h[] = {"sign", NULL};
	const char *cmds_i[] = {"sign", NULL};
	const char *cmds_in[] = {"add", "attach-signature", "extract-signature", "remove-signature", "sign", "verify", NULL};
	const char *cmds_jp[] = {"sign", NULL};
	const char *cmds_key[] = {"sign", NULL};
	const char *cmds_n[] = {"sign", NULL};
	const char *cmds_nest[] = {"attach-signature", "sign", NULL};
#ifdef ENABLE_CURL
	const char *cmds_noverifypeer[] = {"add", "sign", NULL};
#endif /* ENABLE_CURL */
	const char *cmds_out[] = {"add", "attach-signature", "extract-signature", "remove-signature", "sign", NULL};
#ifdef ENABLE_CURL
	const char *cmds_p[] = {"add", "sign", NULL};
#endif /* ENABLE_CURL */
	const char *cmds_pass[] = {"sign", NULL};
	const char *cmds_pem[] = {"extract-signature", NULL};
	const char *cmds_ph[] = {"sign", NULL};
	const char *cmds_pkcs11cert[] = {"sign", NULL};
	const char *cmds_pkcs11engine[] = {"sign", NULL};
	const char *cmds_pkcs11module[] = {"sign", NULL};
	const char *cmds_pkcs12[] = {"sign", NULL};
	const char *cmds_readpass[] = {"sign", NULL};
	const char *cmds_require_leaf_hash[] = {"verify", NULL};
	const char *cmds_sigin[] = {"attach-signature", NULL};
	const char *cmds_st[] = {"sign", NULL};
	const char *cmds_timestamp_expiration[] = {"verify", NULL};
#ifdef ENABLE_CURL
	const char *cmds_t[] = {"add", "sign", NULL};
	const char *cmds_ts[] = {"add", "sign", NULL};
#endif /* ENABLE_CURL */
	const char *cmds_CAfileTSA[] = {"attach-signature", "verify", NULL};
	const char *cmds_verbose[] = {"add", "sign", "verify", NULL};

	if (on_list(cmd, cmds_all)) {
		printf("osslsigncode is a small tool that implements part of the functionality of the Microsoft\n");
		printf("tool signtool.exe - more exactly the Authenticode signing and timestamping.\n");
		printf("It can sign and timestamp PE (EXE/SYS/DLL/etc), CAB and MSI files,\n");
		printf("supports getting the timestamp through a proxy as well.\n");
		printf("osslsigncode also supports signature verification, removal and extraction.\n\n");
		printf("%-22s = print osslsigncode version and usage\n", "--version | -v");
		printf("%-22s = print osslsigncode help menu\n\n", "--help");
		printf("Commands:\n");
		printf("%-22s = add an unauthenticated blob or a timestamp to a previously-signed file\n", "add");
		printf("%-22s = sign file using a given signature\n", "attach-signature");
		printf("%-22s = extract signature from a previously-signed file\n", "extract-signature");
		printf("%-22s = remove sections of the embedded signature on a file\n", "remove-signature");
		printf("%-22s = digitally sign a file\n", "sign");
		printf("%-22s = verifies the digital signature of a file\n\n", "verify");
		printf("For help on a specific command, enter %s <command> --help\n", argv0);
	}
	if (on_list(cmd, cmds_add)) {
		printf("\nUse the \"add\" command to add an unauthenticated blob or a timestamp to a previously-signed file.\n\n");
		printf("Options:\n");
	}
	if (on_list(cmd, cmds_attach)) {
		printf("\nUse the \"attach-signature\" command to attach the signature stored in the \"sigin\" file.\n");
		printf("In order to verify this signature you should specify how to find needed CA or TSA\n");
		printf("certificates, if appropriate.\n\n");
		printf("Options:\n");
	}
	if (on_list(cmd, cmds_extract)) {
		printf("\nUse the \"extract-signature\" command to extract the embedded signature from a previously-signed file.\n");
		printf("DER is the default format of the output file, but can be changed to PEM.\n\n");
		printf("Options:\n");
	}
	if (on_list(cmd, cmds_remove)) {
		printf("\nUse the \"remove-signature\" command to remove sections of the embedded signature on a file.\n\n");
		printf("Options:\n");
	}
	if (on_list(cmd, cmds_sign)) {
		printf("\nUse the \"sign\" command to sign files using embedded signatures.\n");
		printf("Signing  protects a file from tampering, and allows users to verify the signer\n");
		printf("based on a signing certificate. The options below allow you to specify signing\n");
		printf("parameters and to select the signing certificate you wish to use.\n\n");
		printf("Options:\n");
	}
	if (on_list(cmd, cmds_verify)) {
		printf("\nUse the \"verify\" command to verify embedded signatures.\n");
		printf("Verification determines if the signing certificate was issued by a trusted party,\n");
		printf("whether that certificate has been revoked, and whether the certificate is valid\n");
		printf("under a specific policy. Options allow you to specify requirements that must be met\n");
		printf("and to specify how to find needed CA or TSA certificates, if appropriate.\n\n");
		printf("Options:\n");
	}
	if (on_list(cmd, cmds_ac))
	printf("%-24s= additional certificates to be added to the signature block\n", "-ac");
	if (on_list(cmd, cmds_add_msi_dse))
		printf("%-24s= sign a MSI file with the add-msi-dse option\n", "-add-msi-dse");
	if (on_list(cmd, cmds_addUnauthenticatedBlob))
		printf("%-24s= add an unauthenticated blob to the PE/MSI file\n", "-addUnauthenticatedBlob");
#ifdef PROVIDE_ASKPASS
	if (on_list(cmd, cmds_askpass))
		printf("%-24s= ask for the private key password\n", "-askpass");
#endif /* PROVIDE_ASKPASS */
	if (on_list(cmd, cmds_catalog))
		printf("%-24s= specifies the catalog file by name\n", "-c, -catalog");
	if (on_list(cmd, cmds_CAfile))
		printf("%-24s= the file containing one or more trusted certificates in PEM format\n", "-CAfile");
	if (on_list(cmd, cmds_certs))
		printf("%-24s= the signing certificate to use\n", "-certs, -spc");
	if (on_list(cmd, cmds_comm))
		printf("%-24s= set commercial purpose (default: individual purpose)\n", "-comm");
	if (on_list(cmd, cmds_CRLfile))
		printf("%-24s= the file containing one or more CRLs in PEM format\n", "-CRLfile");
	if (on_list(cmd, cmds_h)) {
		printf("%-24s= {md5|sha1|sha2(56)|sha384|sha512}\n", "-h");
		printf("%26sset of cryptographic hash functions\n", "");
	}
	if (on_list(cmd, cmds_i))
		printf("%-24s= specifies a URL for expanded description of the signed content\n", "-i");
	if (on_list(cmd, cmds_in))
		printf("%-24s= input file\n", "-in");
	if (on_list(cmd, cmds_jp)) {
		printf("%-24s= low | medium | high\n", "-jp");
		printf("%26slevels of permissions in Microsoft Internet Explorer 4.x for CAB files\n", "");
		printf("%26sonly \"low\" level is now supported\n", "");
	}
	if (on_list(cmd, cmds_key))
		printf("%-24s= the private key to use or PKCS#11 URI identifies a key in the token\n", "-key");
	if (on_list(cmd, cmds_n))
		printf("%-24s= specifies a description of the signed content\n", "-n");
	if (on_list(cmd, cmds_nest))
		printf("%-24s= add the new nested signature instead of replacing the first one\n", "-nest");
#ifdef ENABLE_CURL
	if (on_list(cmd, cmds_noverifypeer))
		printf("%-24s= do not verify the Time-Stamp Authority's SSL certificate\n", "-noverifypeer");
#endif /* ENABLE_CURL */
	if (on_list(cmd, cmds_out))
		printf("%-24s= output file\n", "-out");
#ifdef ENABLE_CURL
	if (on_list(cmd, cmds_p))
		printf("%-24s= proxy to connect to the desired Time-Stamp Authority server\n", "-p");
#endif /* ENABLE_CURL */
	if (on_list(cmd, cmds_pass))
		printf("%-24s= the private key password\n", "-pass");
	if (on_list(cmd, cmds_pem))
		printf("%-24s= output data format PEM to use (default: DER)\n", "-pem");
	if (on_list(cmd, cmds_ph))
		printf("%-24s= generate page hashes for executable files\n", "-ph");
	if (on_list(cmd, cmds_pkcs11cert))
		printf("%-24s= PKCS#11 URI identifies a certificate in the token\n", "-pkcs11cert");
	if (on_list(cmd, cmds_pkcs11engine))
		printf("%-24s= PKCS11 engine\n", "-pkcs11engine");
	if (on_list(cmd, cmds_pkcs11module))
		printf("%-24s= PKCS11 module\n", "-pkcs11module");
	if (on_list(cmd, cmds_pkcs12))
		printf("%-24s= PKCS#12 container with the certificate and the private key\n", "-pkcs12");
	if (on_list(cmd, cmds_readpass))
		printf("%-24s= the private key password source\n", "-readpass");
	if (on_list(cmd, cmds_require_leaf_hash)) {
		printf("%-24s= {md5|sha1|sha2(56)|sha384|sha512}:XXXXXXXXXXXX...\n", "-require-leaf-hash");
		printf("%26sspecifies an optional hash algorithm to use when computing\n", "");
		printf("%26sthe leaf certificate (in DER form) hash and compares\n", "");
		printf("%26sthe provided hash against the computed hash\n", "");
	}
	if (on_list(cmd, cmds_sigin))
		printf("%-24s= a file containing the signature to be attached\n", "-sigin");
	if (on_list(cmd, cmds_st))
		printf("%-24s= the unix-time to set the signing time\n", "-st");
	if (on_list(cmd, cmds_timestamp_expiration))
		printf("%-24s= verify a finite lifetime of the TSA private key\n", "-timestamp-expiration");
#ifdef ENABLE_CURL
	if (on_list(cmd, cmds_t)) {
		printf("%-24s= specifies that the digital signature will be timestamped\n", "-t");
		printf("%26sby the Time-Stamp Authority (TSA) indicated by the URL\n", "");
		printf("%26sthis option cannot be used with the -ts option\n", "");
	}
	if (on_list(cmd, cmds_ts)) {
		printf("%-24s= specifies the URL of the RFC 3161 Time-Stamp Authority server\n", "-ts");
		printf("%26sthis option cannot be used with the -t option\n", "");
	}
#endif /* ENABLE_CURL */
	if (on_list(cmd, cmds_CAfileTSA)) {
		printf("%-24s= the file containing one or more Time-Stamp Authority certificates in PEM format\n", "-TSA-CAfile");
	}
	if (on_list(cmd, cmds_CRLfileTSA))
		printf("%-24s= the file containing one or more Time-Stamp Authority CRLs in PEM format\n", "-TSA-CRLfile");
	if (on_list(cmd, cmds_verbose)) {
		printf("%-24s= include additional output in the log\n", "-verbose");
	}
	usage(argv0, cmd);
}

#define DO_EXIT_0(x) { printf(x); goto err_cleanup; }
#define DO_EXIT_1(x, y) { printf(x, y); goto err_cleanup; }
#define DO_EXIT_2(x, y, z) { printf(x, y, z); goto err_cleanup; }

typedef enum {
	FILE_TYPE_CAB,
	FILE_TYPE_PE,
	FILE_TYPE_MSI,
	FILE_TYPE_CAT
} file_type_t;

typedef enum {
	CMD_SIGN,
	CMD_EXTRACT,
	CMD_REMOVE,
	CMD_VERIFY,
	CMD_ADD,
	CMD_ATTACH,
	CMD_HELP
} cmd_type_t;


static SpcLink *get_obsolete_link(void)
{
	static const unsigned char obsolete[] = {
		0x00, 0x3c, 0x00, 0x3c, 0x00, 0x3c, 0x00, 0x4f, 0x00, 0x62,
		0x00, 0x73, 0x00, 0x6f, 0x00, 0x6c, 0x00, 0x65, 0x00, 0x74,
		0x00, 0x65, 0x00, 0x3e, 0x00, 0x3e, 0x00, 0x3e
	};
	SpcLink *link = SpcLink_new();
	link->type = 2;
	link->value.file = SpcString_new();
	link->value.file->type = 0;
	link->value.file->value.unicode = ASN1_BMPSTRING_new();
	ASN1_STRING_set(link->value.file->value.unicode, obsolete, sizeof obsolete);
	return link;
}

static const unsigned char classid_page_hash[] = {
	0xA6, 0xB5, 0x86, 0xD5, 0xB4, 0xA1, 0x24, 0x66,
	0xAE, 0x05, 0xA2, 0x17, 0xDA, 0x8E, 0x60, 0xD6
};

static unsigned char *pe_calc_page_hash(char *indata, uint32_t header_size,
	int pe32plus, uint32_t sigpos, int phtype, size_t *rphlen)
{
	uint16_t nsections, opthdr_size;
	uint32_t pagesize, hdrsize;
	uint32_t rs, ro, l, lastpos = 0;
	int pphlen, phlen, i, pi = 1;
	unsigned char *res, *zeroes;
	char *sections;
	const EVP_MD *md;
	EVP_MD_CTX *mdctx;

	nsections = GET_UINT16_LE(indata + header_size + 6);
	pagesize = GET_UINT32_LE(indata + header_size + 56);
	hdrsize = GET_UINT32_LE(indata + header_size + 84);
	md = EVP_get_digestbynid(phtype);
	pphlen = 4 + EVP_MD_size(md);
	phlen = pphlen * (3 + nsections + sigpos / pagesize);

	res = OPENSSL_malloc(phlen);
	zeroes = OPENSSL_zalloc(pagesize);

	mdctx = EVP_MD_CTX_new();
	EVP_DigestInit(mdctx, md);
	EVP_DigestUpdate(mdctx, indata, header_size + 88);
	EVP_DigestUpdate(mdctx, indata + header_size + 92, 60 + pe32plus*16);
	EVP_DigestUpdate(mdctx, indata + header_size + 160 + pe32plus*16,
			hdrsize - (header_size + 160 + pe32plus*16));
	EVP_DigestUpdate(mdctx, zeroes, pagesize - hdrsize);
	memset(res, 0, 4);
	EVP_DigestFinal(mdctx, res + 4, NULL);

	opthdr_size = GET_UINT16_LE(indata + header_size + 20);
	sections = indata + header_size + 24 + opthdr_size;
	for (i=0; i<nsections; i++) {
		rs = GET_UINT32_LE(sections + 16);
		ro = GET_UINT32_LE(sections + 20);
		for (l=0; l < rs; l+=pagesize, pi++) {
			PUT_UINT32_LE(ro + l, res + pi*pphlen);
			EVP_DigestInit(mdctx, md);
			if (rs - l < pagesize) {
				EVP_DigestUpdate(mdctx, indata + ro + l, rs - l);
				EVP_DigestUpdate(mdctx, zeroes, pagesize - (rs - l));
			} else {
				EVP_DigestUpdate(mdctx, indata + ro + l, pagesize);
			}
			EVP_DigestFinal(mdctx, res + pi*pphlen + 4, NULL);
		}
		lastpos = ro + rs;
		sections += 40;
	}
	EVP_MD_CTX_free(mdctx);
	PUT_UINT32_LE(lastpos, res + pi*pphlen);
	memset(res + pi*pphlen + 4, 0, EVP_MD_size(md));
	pi++;
	OPENSSL_free(zeroes);
	*rphlen = pi*pphlen;
	return res;
}

static SpcLink *get_page_hash_link(int phtype, char *indata, FILE_HEADER *header)
{
	unsigned char *ph, *p, *tmp;
	size_t l, phlen;
	char hexbuf[EVP_MAX_MD_SIZE*2+1];
	ASN1_TYPE *tostr;
	SpcAttributeTypeAndOptionalValue *aval;
	ASN1_TYPE *taval;
	SpcSerializedObject *so;
	SpcLink *link;
	STACK_OF(ASN1_TYPE) *oset, *aset;

	ph = pe_calc_page_hash(indata, header->header_size, header->pe32plus,
			header->fileend, phtype, &phlen);
	if (!ph) {
		printf("Failed to calculate page hash\n");
		return NULL; /* FAILED */
	}
	tohex(ph, hexbuf, (phlen < 32) ? phlen : 32);
	printf("Calculated page hash            : %s ...\n", hexbuf);

	tostr = ASN1_TYPE_new();
	tostr->type = V_ASN1_OCTET_STRING;
	tostr->value.octet_string = ASN1_OCTET_STRING_new();
	ASN1_OCTET_STRING_set(tostr->value.octet_string, ph, phlen);
	OPENSSL_free(ph);

	oset = sk_ASN1_TYPE_new_null();
	sk_ASN1_TYPE_push(oset, tostr);
	l = i2d_ASN1_SET_ANY(oset, NULL);
	tmp = p = OPENSSL_malloc(l);
	i2d_ASN1_SET_ANY(oset, &tmp);
	ASN1_TYPE_free(tostr);
	sk_ASN1_TYPE_free(oset);

	aval = SpcAttributeTypeAndOptionalValue_new();
	aval->type = OBJ_txt2obj((phtype == NID_sha1) ? \
			SPC_PE_IMAGE_PAGE_HASHES_V1 : SPC_PE_IMAGE_PAGE_HASHES_V2, 1);
	aval->value = ASN1_TYPE_new();
	aval->value->type = V_ASN1_SET;
	aval->value->value.set = ASN1_STRING_new();
	ASN1_STRING_set(aval->value->value.set, p, l);
	OPENSSL_free(p);
	l = i2d_SpcAttributeTypeAndOptionalValue(aval, NULL);
	tmp = p = OPENSSL_malloc(l);
	i2d_SpcAttributeTypeAndOptionalValue(aval, &tmp);
	SpcAttributeTypeAndOptionalValue_free(aval);

	taval = ASN1_TYPE_new();
	taval->type = V_ASN1_SEQUENCE;
	taval->value.sequence = ASN1_STRING_new();
	ASN1_STRING_set(taval->value.sequence, p, l);
	OPENSSL_free(p);

	aset = sk_ASN1_TYPE_new_null();
	sk_ASN1_TYPE_push(aset, taval);
	l = i2d_ASN1_SET_ANY(aset, NULL);
	tmp = p = OPENSSL_malloc(l);
	l = i2d_ASN1_SET_ANY(aset, &tmp);
	ASN1_TYPE_free(taval);
	sk_ASN1_TYPE_free(aset);

	so = SpcSerializedObject_new();
	ASN1_OCTET_STRING_set(so->classId, classid_page_hash, sizeof classid_page_hash);
	ASN1_OCTET_STRING_set(so->serializedData, p, l);
	OPENSSL_free(p);

	link = SpcLink_new();
	link->type = 1;
	link->value.moniker = so;
	return link;
}

static int get_indirect_data_blob(u_char **blob, int *len, GLOBAL_OPTIONS *options,
			FILE_HEADER *header, file_type_t type, char *indata)
{
	u_char *p;
	int hashlen, l, phtype;
	void *hash;
	ASN1_OBJECT *dtype;
	SpcIndirectDataContent *idc;
	static const unsigned char msistr[] = {
		0xf1, 0x10, 0x0c, 0x00, 0x00, 0x00, 0x00, 0x00,
		0xc0, 0x00, 0x00, 0x00, 0x00, 0x00, 0x00, 0x46
	};

	idc = SpcIndirectDataContent_new();
	idc->data->value = ASN1_TYPE_new();
	idc->data->value->type = V_ASN1_SEQUENCE;
	idc->data->value->value.sequence = ASN1_STRING_new();
	if (type == FILE_TYPE_CAB) {
		SpcLink *link = get_obsolete_link();
		l = i2d_SpcLink(link, NULL);
		p = OPENSSL_malloc(l);
		i2d_SpcLink(link, &p);
		p -= l;
		dtype = OBJ_txt2obj(SPC_CAB_DATA_OBJID, 1);
		SpcLink_free(link);
	} else if (type == FILE_TYPE_PE) {
		SpcPeImageData *pid = SpcPeImageData_new();
		ASN1_BIT_STRING_set(pid->flags, (unsigned char*)"0", 0);
		if (options->pagehash) {
			SpcLink *link;
			phtype = NID_sha1;
			if (EVP_MD_size(options->md) > EVP_MD_size(EVP_sha1()))
				phtype = NID_sha256;
			link = get_page_hash_link(phtype, indata, header);
			if (!link)
				return 0; /* FAILED */
			pid->file = link;
		} else {
			pid->file = get_obsolete_link();
		}
		l = i2d_SpcPeImageData(pid, NULL);
		p = OPENSSL_malloc(l);
		i2d_SpcPeImageData(pid, &p);
		p -= l;
		dtype = OBJ_txt2obj(SPC_PE_IMAGE_DATA_OBJID, 1);
		SpcPeImageData_free(pid);
	} else if (type == FILE_TYPE_MSI) {
		SpcSipInfo *si = SpcSipInfo_new();
		ASN1_INTEGER_set(si->a, 1);
		ASN1_INTEGER_set(si->b, 0);
		ASN1_INTEGER_set(si->c, 0);
		ASN1_INTEGER_set(si->d, 0);
		ASN1_INTEGER_set(si->e, 0);
		ASN1_INTEGER_set(si->f, 0);
		ASN1_OCTET_STRING_set(si->string, msistr, sizeof msistr);
		l = i2d_SpcSipInfo(si, NULL);
		p = OPENSSL_malloc(l);
		i2d_SpcSipInfo(si, &p);
		p -= l;
		dtype = OBJ_txt2obj(SPC_SIPINFO_OBJID, 1);
		SpcSipInfo_free(si);
	} else {
		printf("Unexpected file type: %d\n", type);
		return 0; /* FAILED */
	}

	idc->data->type = dtype;
	idc->data->value->value.sequence->data = p;
	idc->data->value->value.sequence->length = l;
	idc->messageDigest->digestAlgorithm->algorithm = OBJ_nid2obj(EVP_MD_nid(options->md));
	idc->messageDigest->digestAlgorithm->parameters = ASN1_TYPE_new();
	idc->messageDigest->digestAlgorithm->parameters->type = V_ASN1_NULL;

	hashlen = EVP_MD_size(options->md);
	hash = OPENSSL_malloc(hashlen);
	memset(hash, 0, hashlen);
	ASN1_OCTET_STRING_set(idc->messageDigest->digest, hash, hashlen);
	OPENSSL_free(hash);

	*len  = i2d_SpcIndirectDataContent(idc, NULL);
	*blob = OPENSSL_malloc(*len);
	p = *blob;
	i2d_SpcIndirectDataContent(idc, &p);
	SpcIndirectDataContent_free(idc);
	*len -= EVP_MD_size(options->md);
	return 1; /* OK */
}

static int set_signing_blob(PKCS7 *sig, BIO *hash, unsigned char *buf, int len)
{
	unsigned char mdbuf[EVP_MAX_MD_SIZE];
	int mdlen;
	size_t seqhdrlen;
	BIO *sigbio;
	PKCS7 *td7;

	mdlen = BIO_gets(hash, (char*)mdbuf, EVP_MAX_MD_SIZE);
	memcpy(buf+len, mdbuf, mdlen);
	seqhdrlen = asn1_simple_hdr_len(buf, len);

	if ((sigbio = PKCS7_dataInit(sig, NULL)) == NULL) {
		printf("PKCS7_dataInit failed\n");
		return 0; /* FAILED */
	}
	BIO_write(sigbio, buf+seqhdrlen, len-seqhdrlen+mdlen);
	(void)BIO_flush(sigbio);

	if (!PKCS7_dataFinal(sig, sigbio)) {
		printf("PKCS7_dataFinal failed\n");
		return 0; /* FAILED */
	}
	BIO_free_all(sigbio);
	/*
	   replace the data part with the MS Authenticode
	   spcIndirectDataContext blob
	 */
	td7 = PKCS7_new();
	td7->type = OBJ_txt2obj(SPC_INDIRECT_DATA_OBJID, 1);
	td7->d.other = ASN1_TYPE_new();
	td7->d.other->type = V_ASN1_SEQUENCE;
	td7->d.other->value.sequence = ASN1_STRING_new();
	ASN1_STRING_set(td7->d.other->value.sequence, buf, len+mdlen);
	if (!PKCS7_set_content(sig, td7)) {
		PKCS7_free(td7);
		printf("PKCS7_set_content failed\n");
		return 0; /* FAILED */
	}
	return 1; /* OK */
}

int set_content_blob(PKCS7 *sig, PKCS7 *cursig)
{
	PKCS7 *contents;
	unsigned char *content;
	unsigned seqhdrlen;
	size_t content_length;
	BIO *sigbio;

	contents = cursig->d.sign->contents;
	seqhdrlen = asn1_simple_hdr_len(contents->d.other->value.sequence->data,
		contents->d.other->value.sequence->length);
	content = contents->d.other->value.sequence->data + seqhdrlen;
	content_length = contents->d.other->value.sequence->length - seqhdrlen;

	if ((sigbio = PKCS7_dataInit(sig, NULL)) == NULL) {
		printf("PKCS7_dataInit failed\n");
		return 0; /* FAILED */
	}
	BIO_write(sigbio, content, content_length);
	(void)BIO_flush(sigbio);
	if (!PKCS7_dataFinal(sig, sigbio)) {
		printf("PKCS7_dataFinal failed\n");
		return 0; /* FAILED */
	}
	BIO_free_all(sigbio);
	if (!PKCS7_set_content(sig, PKCS7_dup(contents))) {
		printf("PKCS7_set_content failed\n");
		return 0; /* FAILED */
	}
	return 1; /* OK */
}

static int set_indirect_data_blob(PKCS7 *sig, BIO *hash, file_type_t type,
				char *indata, GLOBAL_OPTIONS *options, FILE_HEADER *header)
{
	static unsigned char buf[64*1024];
	u_char *p = NULL;
	int len = 0;

	if (!get_indirect_data_blob(&p, &len, options, header, type, indata))
		return 0; /* FAILED */
	memcpy(buf, p, len);
	OPENSSL_free(p);
	if (!set_signing_blob(sig, hash, buf, len))
		return 0; /* FAILED */
	return 1; /* OK */
}

static unsigned int pe_calc_checksum(BIO *bio, FILE_HEADER *header)
{
	unsigned int checkSum = 0;
	unsigned short val;
	size_t size = 0;
	unsigned short *buf;
	int nread;

	/* recalculate the checksum */
	buf = OPENSSL_malloc(sizeof(unsigned short)*32768);
	(void)BIO_seek(bio, 0);
	while ((nread = BIO_read(bio, buf, sizeof(unsigned short)*32768)) > 0) {
		int i;
		for (i = 0; i < nread / 2; i++) {
			val = buf[i];
			if (size == header->header_size + 88 || size == header->header_size + 90)
				val = 0;
			checkSum += val;
			checkSum = 0xffff & (checkSum + (checkSum >> 0x10));
			size += 2;
		}
	}
	OPENSSL_free(buf);
	checkSum = 0xffff & (checkSum + (checkSum >> 0x10));
	checkSum += size;
	return checkSum;
}

static void pe_recalc_checksum(BIO *bio, FILE_HEADER *header)
{
	unsigned int checkSum = pe_calc_checksum(bio, header);
	char buf[4];

	/* write back checksum */
	(void)BIO_seek(bio, header->header_size + 88);
	PUT_UINT32_LE(checkSum, buf);
	BIO_write(bio, buf, 4);
}

static int verify_leaf_hash(X509 *leaf, const char *leafhash)
{
	int ret = 1;
	unsigned char *mdbuf = NULL, *certbuf, *tmp;
	unsigned char cmdbuf[EVP_MAX_MD_SIZE];
	char hexbuf[EVP_MAX_MD_SIZE*2+1];
	const EVP_MD *md;
	long mdlen = 0;
	EVP_MD_CTX *ctx;
	size_t certlen;

	/* decode the provided hash */
	char *mdid = OPENSSL_strdup(leafhash);
	char *hash = strchr(mdid, ':');
	if (hash == NULL) {
		printf("\nUnable to parse -require-leaf-hash parameter: %s\n", leafhash);
		goto out;
	}
	*hash++ = '\0';
	md = EVP_get_digestbyname(mdid);
	if (md == NULL) {
		printf("\nUnable to lookup digest by name '%s'\n", mdid);
		goto out;
	}
	mdbuf = OPENSSL_hexstr2buf(hash, &mdlen);
	if (mdlen != EVP_MD_size(md)) {
		printf("\nHash length mismatch: '%s' digest must be %d bytes long (got %ld bytes)\n",
			mdid, EVP_MD_size(md), mdlen);
		goto out;
	}
	/* compute the leaf certificate hash */
	ctx = EVP_MD_CTX_create();
	EVP_DigestInit_ex(ctx, md, NULL);
	certlen = i2d_X509(leaf, NULL);
	certbuf = OPENSSL_malloc(certlen);
	tmp = certbuf;
	i2d_X509(leaf, &tmp);
	EVP_DigestUpdate(ctx, certbuf, certlen);
	OPENSSL_free(certbuf);
	EVP_DigestFinal_ex(ctx, cmdbuf, NULL);
	EVP_MD_CTX_destroy(ctx);

	/* compare the provided hash against the computed hash */
	if (memcmp(mdbuf, cmdbuf, EVP_MD_size(md))) {
		tohex(cmdbuf, hexbuf, EVP_MD_size(md));
		printf("\nHash value mismatch: %s computed\n", hexbuf);
		goto out;
	}

	ret = 0; /* OK */
out:
	OPENSSL_free(mdid);
	OPENSSL_free(mdbuf);
	return ret;
}

static int asn1_print_time(const ASN1_TIME *time)
{
	BIO *bp;

	if ((time == NULL) || (!ASN1_TIME_check(time))) {
		printf("N/A\n");
		return 0; /* FAILED */
	}
	bp = BIO_new_fp(stdout, BIO_NOCLOSE);
	ASN1_TIME_print(bp, time);
	BIO_free(bp);
	printf("\n");
	return 1; /* OK */
}

static int print_time_t(const time_t time)
{
	ASN1_TIME *s;
	int ret;

	if (time == INVALID_TIME) {
		printf("N/A\n");
		return 0; /* FAILED */
	}
	if ((s = ASN1_TIME_set(NULL, time)) == NULL) {
		printf("N/A\n");
		return 0; /* FAILED */
	}
	ret = asn1_print_time(s);
	ASN1_TIME_free(s);
	return ret;

}

static time_t asn1_get_time_t(ASN1_TIME *s)
{
	struct tm tm;

	if (ASN1_TIME_to_tm(s, &tm)) {
		return mktime(&tm);
	} else {
		return INVALID_TIME;
	}
}

static int print_cert(X509 *cert, int i)
{
	char *subject, *issuer, *serial;
	BIGNUM *serialbn;

	subject = X509_NAME_oneline(X509_get_subject_name(cert), NULL, 0);
	issuer = X509_NAME_oneline(X509_get_issuer_name(cert), NULL, 0);
	serialbn = ASN1_INTEGER_to_BN(X509_get_serialNumber(cert), NULL);
	serial = BN_bn2hex(serialbn);
	if (i > 0)
		printf("\t------------------\n");
	printf("\tSigner #%d:\n\t\tSubject: %s\n\t\tIssuer : %s\n\t\tSerial : %s\n\t\tCertificate expiration date:\n",
			i, subject, issuer, serial);
	printf("\t\t\tnotBefore : ");
	asn1_print_time(X509_get0_notBefore(cert));
	printf("\t\t\tnotAfter : ");
	asn1_print_time(X509_get0_notAfter(cert));

	OPENSSL_free(subject);
	OPENSSL_free(issuer);
	BN_free(serialbn);
	OPENSSL_free(serial);
	return 1; /* OK */
}

static X509 *find_signer(PKCS7 *p7, char *leafhash, int *leafok)
{
	STACK_OF(X509) *signers;
	X509 *cert = NULL;
	int ret = 0;

	/*
	 * retrieve the signer's certificate from p7,
	 * search only internal certificates if it was requested
	 */
	signers = PKCS7_get0_signers(p7, NULL, 0);
	if (!signers || sk_X509_num(signers) != 1) {
		printf("PKCS7_get0_signers error\n");
		goto out;
	}
	printf("Signer's certificate:\n");
	cert = sk_X509_value(signers, 0);
	if ((cert == NULL) || (!print_cert(cert, 0)))
		goto out;
	if (leafhash != NULL && *leafok == 0)
		*leafok = verify_leaf_hash(cert, leafhash) == 0;

	ret = 1; /* OK */
out:
	if (!ret)
		ERR_print_errors_fp(stdout);
	sk_X509_free(signers);
	return cert;
}

static int print_certs(PKCS7 *p7)
{
	X509 *cert;
	int i, count;

	count = sk_X509_num(p7->d.sign->cert);
	printf("\nNumber of certificates: %d\n", count);
	for (i=0; i<count; i++) {
		cert = sk_X509_value(p7->d.sign->cert, i);
		if ((cert == NULL) || (!print_cert(cert, i)))
			return 0; /* FAILED */
	}
	return 1; /* OK */
}

static time_t si_get_time(PKCS7_SIGNER_INFO *si)
{
	STACK_OF(X509_ATTRIBUTE) *auth_attr;
	X509_ATTRIBUTE *attr;
	ASN1_OBJECT *object;
	ASN1_UTCTIME *time = NULL;
	time_t posix_time;
	char object_txt[128];
	int i;

	auth_attr = PKCS7_get_signed_attributes(si);  /* cont[0] */
	if (auth_attr)
		for (i=0; i<X509at_get_attr_count(auth_attr); i++) {
			attr = X509at_get_attr(auth_attr, i);
			object = X509_ATTRIBUTE_get0_object(attr);
			if (object == NULL)
				return INVALID_TIME; /* FAILED */
			object_txt[0] = 0x00;
			OBJ_obj2txt(object_txt, sizeof object_txt, object, 1);
			if (!strcmp(object_txt, PKCS9_SIGNING_TIME)) {
				/* PKCS#9 signing time - Policy OID: 1.2.840.113549.1.9.5 */
				time = X509_ATTRIBUTE_get0_data(attr, 0, V_ASN1_UTCTIME, NULL);
			}
		}
	posix_time = asn1_get_time_t(time);
	return posix_time;
}

static time_t cms_get_time(CMS_ContentInfo *cms)
{
	ASN1_OCTET_STRING **pos;
	const unsigned char *p = NULL;
	TimeStampToken *token = NULL;
	ASN1_GENERALIZEDTIME *asn1_time = NULL;
	time_t posix_time = INVALID_TIME;

	pos  = CMS_get0_content(cms);
	if (pos != NULL && *pos != NULL) {
		p = (*pos)->data;
		token = d2i_TimeStampToken(NULL, &p, (*pos)->length);
		if (token) {
			asn1_time = token->time;
			posix_time = asn1_get_time_t(asn1_time);
			TimeStampToken_free(token);
		}
	}
	return posix_time;
}

static int verify_callback(int ok, X509_STORE_CTX *ctx)
{
	int error = X509_STORE_CTX_get_error(ctx);
	int depth = X509_STORE_CTX_get_error_depth(ctx);

	if (!ok && error == X509_V_ERR_CERT_HAS_EXPIRED) {
		if (depth == 0) {
			printf("\nWarning: Ignoring expired signer certificate for CRL validation\n");
			return 1;
		} else {
			X509 *current_cert = X509_STORE_CTX_get_current_cert(ctx);
			printf("\nErrror: Expired CA certificate:\n");
			print_cert(current_cert, 0);
			printf("\n");
		}
	}
	return ok;
}

static int load_crlfile_lookup(X509_STORE *store, char *certs, char *crl)
{
	X509_LOOKUP *lookup;
	X509_VERIFY_PARAM *param;

	lookup = X509_STORE_add_lookup(store, X509_LOOKUP_file());
	if (!lookup)
		return 0; /* FAILED */
	if (!X509_load_cert_file(lookup, certs, X509_FILETYPE_PEM)) {
		printf("\nError: no certificate found\n");
		return 0; /* FAILED */
	}
	if (crl && !X509_load_crl_file(lookup, crl, X509_FILETYPE_PEM)) {
		printf("\nError: no CRL found in %s\n", crl);
		return 0; /* FAILED */
	}

	param = X509_STORE_get0_param(store);
	if (param == NULL)
		return 0; /* FAILED */
	/* enable CRL checking for the certificate chain leaf certificate */
	if (!X509_VERIFY_PARAM_set_flags(param, X509_V_FLAG_CRL_CHECK))
		return 0; /* FAILED */
	if (!X509_STORE_set1_param(store, param))
		return 0; /* FAILED */
	X509_STORE_set_verify_cb(store, verify_callback);

	return 1; /* OK */
}

static int load_file_lookup(X509_STORE *store, char *certs)
{
	X509_LOOKUP *lookup;
	X509_VERIFY_PARAM *param;

	lookup = X509_STORE_add_lookup(store, X509_LOOKUP_file());
	if (!lookup)
		return 0; /* FAILED */
	if (!X509_load_cert_file(lookup, certs, X509_FILETYPE_PEM)) {
		printf("\nError: no certificate found\n");
		return 0; /* FAILED */
	}

	param = X509_STORE_get0_param(store);
	if (param == NULL)
		return 0; /* FAILED */
	if (!X509_VERIFY_PARAM_set_purpose(param, X509_PURPOSE_ANY))
		return 0; /* FAILED */
	if (!X509_STORE_set1_param(store, param))
		return 0; /* FAILED */

	return 1; /* OK */
}

static int set_store_time(X509_STORE *store, time_t time)
{
	X509_VERIFY_PARAM *param;

	param = X509_STORE_get0_param(store);
	if (param == NULL)
		return 0; /* FAILED */
	X509_VERIFY_PARAM_set_time(param, time);
	if (!X509_STORE_set1_param(store, param))
		return 0; /* FAILED */
	return 1; /* OK */
}

static int cms_print_timestamp(CMS_ContentInfo *cms, time_t time)
{
	STACK_OF(CMS_SignerInfo) *sinfos;
	CMS_SignerInfo *si;
	int md_nid;
	ASN1_INTEGER *serialno;
	char *issuer_name, *serial;
	BIGNUM *serialbn;
	X509_ALGOR *pdig;
	X509_NAME *issuer;

	sinfos = CMS_get0_SignerInfos(cms);
	if (sinfos == NULL)
		return 0; /* FAILED */
	si = sk_CMS_SignerInfo_value(sinfos, 0);
	if (si == NULL)
		return 0; /* FAILED */
	printf("\nThe signature is timestamped: ");
	print_time_t(time);
	CMS_SignerInfo_get0_algs(si, NULL, NULL, &pdig, NULL);
	if (pdig == NULL || pdig->algorithm == NULL)
		return 0; /* FAILED */
	md_nid = OBJ_obj2nid(pdig->algorithm);
	printf("Hash Algorithm: %s\n", (md_nid == NID_undef) ? "UNKNOWN" : OBJ_nid2ln(md_nid));
	if (!CMS_SignerInfo_get0_signer_id(si, NULL, &issuer, &serialno))
		return 0; /* FAILED */
	issuer_name = X509_NAME_oneline(issuer, NULL, 0);
	serialbn = ASN1_INTEGER_to_BN(serialno, NULL);
	serial = BN_bn2hex(serialbn);
	printf("Timestamp Verified by:\n\t\tIssuer : %s\n\t\tSerial : %s\n", issuer_name, serial);
	OPENSSL_free(issuer_name);
	BN_free(serialbn);
	OPENSSL_free(serial);
	return 1; /* OK */
}

/*
 * Create new CMS_ContentInfo struct for Authenticode Timestamp.
 * This struct does not contain any TimeStampToken as specified in RFC 3161.
 */
static CMS_ContentInfo *cms_get_timestamp(PKCS7_SIGNED *p7_signed, PKCS7_SIGNER_INFO *countersignature)
{
	CMS_ContentInfo *cms = NULL;
	PKCS7_SIGNER_INFO *si;
	PKCS7 *p7 = NULL, *content = NULL;
	unsigned char *p = NULL;
	const unsigned char *q;
	int i, len = 0;

	p7 = PKCS7_new();
	si = sk_PKCS7_SIGNER_INFO_value(p7_signed->signer_info, 0);
	if (si == NULL)
		goto out;

	/* Create new signed PKCS7 timestamp structure. */
	if (!PKCS7_set_type(p7, NID_pkcs7_signed))
		goto out;
	if (!PKCS7_add_signer(p7, countersignature))
		goto out;
	for (i = 0; i < sk_X509_num(p7_signed->cert); i++) {
		if (!PKCS7_add_certificate(p7, sk_X509_value(p7_signed->cert, i)))
			goto out;
	}

	/* Create new encapsulated NID_id_smime_ct_TSTInfo content. */
	content = PKCS7_new();
	content->d.other = ASN1_TYPE_new();
	content->type = OBJ_nid2obj(NID_id_smime_ct_TSTInfo);
	ASN1_TYPE_set1(content->d.other, V_ASN1_OCTET_STRING, si->enc_digest);
	/* Add encapsulated content to signed PKCS7 timestamp structure:
	   p7->d.sign->contents = content */
	if (!PKCS7_set_content(p7, content)) {
		PKCS7_free(content);
		goto out;
	}

	/* Convert PKCS7 into CMS_ContentInfo */
	if (((len = i2d_PKCS7(p7, NULL)) <= 0) || (p = OPENSSL_malloc(len)) == NULL) {
		printf("Failed to convert pkcs7: %d\n", len);
		goto out;
	}
	len = i2d_PKCS7(p7, &p);
	p -= len;
	q = p;
	cms = d2i_CMS_ContentInfo(NULL, &q, len);
	OPENSSL_free(p);

out:
	if (!cms)
		ERR_print_errors_fp(stdout);
	PKCS7_free(p7);
	return cms;
}

/*
 * RFC3852: the message-digest authenticated attribute type MUST be
 * present when there are any authenticated attributes present
 */
static int print_attributes(SIGNATURE *signature, int verbose)
{
	char hexbuf[EVP_MAX_MD_SIZE*2+1];
	unsigned char *mdbuf;
	int len;

	if (!signature->digest)
		return 0; /* FAILED */

	printf("\nAuthenticated attributes:\n");
	printf("\tMessage digest algorithm: %s\n",
		(signature->md_nid == NID_undef) ? "UNKNOWN" : OBJ_nid2sn(signature->md_nid));
	mdbuf = (unsigned char *)ASN1_STRING_get0_data(signature->digest);
	len = ASN1_STRING_length(signature->digest);
	tohex(mdbuf, hexbuf, len);
	printf("\tMessage digest: %s\n", hexbuf);
	printf("\tSigning time: ");
	print_time_t(signature->signtime);

	if (signature->purpose) {
		if (!memcmp(signature->purpose, purpose_comm, sizeof purpose_comm))
			printf("\tMicrosoft Commercial Code Signing purpose\n");
		else if (!memcmp(signature->purpose, purpose_ind, sizeof purpose_ind))
			printf("\tMicrosoft Individual Code Signing purpose\n");
		else
			printf("\tUnrecognized Code Signing purpose\n");
	}
	if (signature->url) {
		printf("\tURL description: %s\n", signature->url);
	}
	if (signature->desc) {
		printf("\tText description: %s\n", signature->desc);
	}
	if (signature->level) {
		if (!memcmp(signature->level, java_attrs_low, sizeof java_attrs_low))
			printf("\tLow level of permissions in Microsoft Internet Explorer 4.x for CAB files\n");
		else
			printf("\tUnrecognized level of permissions in Microsoft Internet Explorer 4.x for CAB files\n");
	}

	/* Unauthenticated attributes */
	if (signature->timestamp) {
		if (!cms_print_timestamp(signature->timestamp, signature->time))
			return 0; /* FAILED */
	}
	if (signature->blob) {
		if (verbose) {
			char *data_blob;
			data_blob = OPENSSL_buf2hexstr(signature->blob->data, signature->blob->length);
			printf("\nUnauthenticated Data Blob:\n%s\n", data_blob);
			OPENSSL_free(data_blob);
		}
		printf("\nUnauthenticated Data Blob length: %d bytes\n",signature->blob->length);
	}
	return 1; /* OK */
}

static void get_signed_attributes(SIGNATURE *signature, STACK_OF(X509_ATTRIBUTE) *auth_attr)
{
	X509_ATTRIBUTE *attr;
	ASN1_OBJECT *object;
	ASN1_STRING *value;
	char object_txt[128];
	const unsigned char *data;
	int i;

	for (i=0; i<X509at_get_attr_count(auth_attr); i++) {
		attr = X509at_get_attr(auth_attr, i);
		object = X509_ATTRIBUTE_get0_object(attr);
		if (object == NULL)
			continue;
		object_txt[0] = 0x00;
		OBJ_obj2txt(object_txt, sizeof object_txt, object, 1);
		if (!strcmp(object_txt, PKCS9_MESSAGE_DIGEST)) {
			/* PKCS#9 message digest - Policy OID: 1.2.840.113549.1.9.4 */
			signature->digest  = X509_ATTRIBUTE_get0_data(attr, 0, V_ASN1_OCTET_STRING, NULL);
		} else if (!strcmp(object_txt, PKCS9_SIGNING_TIME)) {
			/* PKCS#9 signing time - Policy OID: 1.2.840.113549.1.9.5 */
			ASN1_UTCTIME *time;
			time = X509_ATTRIBUTE_get0_data(attr, 0, V_ASN1_UTCTIME, NULL);
			signature->signtime = asn1_get_time_t(time);
		} else if (!strcmp(object_txt, SPC_SP_OPUS_INFO_OBJID)) {
			/* Microsoft OID: 1.3.6.1.4.1.311.2.1.12 */
			SpcSpOpusInfo *opus;
			value  = X509_ATTRIBUTE_get0_data(attr, 0, V_ASN1_SEQUENCE, NULL);
			if (value == NULL)
				continue;
			data = ASN1_STRING_get0_data(value);
			opus = d2i_SpcSpOpusInfo(NULL, &data, value->length);
			if (opus->moreInfo && opus->moreInfo->type == 0)
				signature->url = OPENSSL_strdup((char *)opus->moreInfo->value.url->data);
			if (opus->programName) {
				if (opus->programName->type == 0) {
					unsigned char *data;
					int len = ASN1_STRING_to_UTF8(&data, opus->programName->value.unicode);
					if (len >= 0) {
						signature->desc = OPENSSL_strndup((char *)data, len);
						OPENSSL_free(data);
					}
				} else {
					signature->desc = OPENSSL_strdup((char *)opus->programName->value.ascii->data);
				}
			}
			SpcSpOpusInfo_free(opus);
		} else if (!strcmp(object_txt, SPC_STATEMENT_TYPE_OBJID)) {
			/* Microsoft OID: 1.3.6.1.4.1.311.2.1.11 */
			value  = X509_ATTRIBUTE_get0_data(attr, 0, V_ASN1_SEQUENCE, NULL);
			if (value == NULL)
				continue;
			signature->purpose = (char *)ASN1_STRING_get0_data(value);
		} else if (!strcmp(object_txt, MS_JAVA_SOMETHING)) {
			/* Microsoft OID: 1.3.6.1.4.1.311.15.1 */
			value  = X509_ATTRIBUTE_get0_data(attr, 0, V_ASN1_SEQUENCE, NULL);
			if (value == NULL)
				continue;
			signature->level = (char *)ASN1_STRING_get0_data(value);
		}
	}
}

void signature_free(SIGNATURE *signature)
{
	if (signature->timestamp) {
		CMS_ContentInfo_free(signature->timestamp);
		ERR_clear_error();
	}
	PKCS7_free(signature->p7);
	/* If memory has not been allocated nothing is done */
	OPENSSL_free(signature->url);
	OPENSSL_free(signature->desc);
	OPENSSL_free(signature);
}

static int append_signature_list(STACK_OF(SIGNATURE) **signatures, PKCS7 *p7, int allownest);

static void get_unsigned_attributes(STACK_OF(SIGNATURE) **signatures, SIGNATURE *signature,
		STACK_OF(X509_ATTRIBUTE) *unauth_attr, PKCS7 *p7, int allownest)
{
	X509_ATTRIBUTE *attr;
	ASN1_OBJECT *object;
	ASN1_STRING *value;
	char object_txt[128];
	const unsigned char *data;
	int i, j;

	for (i=0; i<X509at_get_attr_count(unauth_attr); i++) {
		attr = X509at_get_attr(unauth_attr, i);
		object = X509_ATTRIBUTE_get0_object(attr);
		if (object == NULL)
			continue;
		object_txt[0] = 0x00;
		OBJ_obj2txt(object_txt, sizeof object_txt, object, 1);
		if (!strcmp(object_txt, PKCS9_COUNTER_SIGNATURE)) {
			/* Authenticode Timestamp - Policy OID: 1.2.840.113549.1.9.6 */
			PKCS7_SIGNER_INFO *countersi;
			CMS_ContentInfo *timestamp = NULL;
			time_t time;
			value = X509_ATTRIBUTE_get0_data(attr, 0, V_ASN1_SEQUENCE, NULL);
			if (value == NULL)
				continue;
			data = ASN1_STRING_get0_data(value);
			countersi = d2i_PKCS7_SIGNER_INFO(NULL, &data, value->length);
			if (countersi == NULL)
				continue;
			time = si_get_time(countersi);
			if (time != INVALID_TIME) {
				timestamp = cms_get_timestamp(p7->d.sign, countersi);
				if (timestamp) {
					signature->time = time;
					signature->timestamp = timestamp;
				} else {
					printf("Error: Authenticode Timestamp could not be decoded correctly\n\n");
					PKCS7_SIGNER_INFO_free(countersi);
				}
			} else {
				printf("Error: PKCS9_TIMESTAMP_SIGNING_TIME attribute not found\n\n");
				PKCS7_SIGNER_INFO_free(countersi);
			}
		} else if (!strcmp(object_txt, SPC_RFC3161_OBJID)) {
			/* RFC3161 Timestamp - Policy OID: 1.3.6.1.4.1.311.3.3.1 */
			CMS_ContentInfo *timestamp = NULL;
			time_t time;
			value = X509_ATTRIBUTE_get0_data(attr, 0, V_ASN1_SEQUENCE, NULL);
			if (value == NULL)
				continue;
			data = ASN1_STRING_get0_data(value);
			timestamp = d2i_CMS_ContentInfo(NULL, &data, value->length);
			if (timestamp) {
				time = cms_get_time(timestamp);
				if (time != INVALID_TIME) {
					signature->time = time;
					signature->timestamp = timestamp;
				} else {
					printf("Error: Corrupt RFC3161 Timestamp embedded content\n\n");
					ERR_print_errors_fp(stdout);
				}
			} else {
				printf("Error: RFC3161 Timestamp could not be decoded correctly\n\n");
				ERR_print_errors_fp(stdout);
			}
		} else if (allownest && !strcmp(object_txt, SPC_NESTED_SIGNATURE_OBJID)) {
			/* Nested Signature - Policy OID: 1.3.6.1.4.1.311.2.4.1 */
			PKCS7 *nested;
			for (j=0; j<X509_ATTRIBUTE_count(attr); j++) {
				value = X509_ATTRIBUTE_get0_data(attr, j, V_ASN1_SEQUENCE, NULL);
				if (value == NULL)
					continue;
				data = ASN1_STRING_get0_data(value);
				nested = d2i_PKCS7(NULL, &data, value->length);
				if (nested)
					(void)append_signature_list(signatures, nested, 0);
			}
		} else if (!strcmp(object_txt, SPC_UNAUTHENTICATED_DATA_BLOB_OBJID)) {
			/* Unauthenticated Data Blob - Policy OID: 1.3.6.1.4.1.42921.1.2.1 */
			signature->blob = X509_ATTRIBUTE_get0_data(attr, 0, V_ASN1_UTF8STRING, NULL);
		} else
			printf("Unsupported Policy OID: %s\n\n", object_txt);
	}
}

static int append_signature_list(STACK_OF(SIGNATURE) **signatures, PKCS7 *p7, int allownest)
{
	SIGNATURE *signature = NULL;
	PKCS7_SIGNER_INFO *si;
	STACK_OF(X509_ATTRIBUTE) *auth_attr, *unauth_attr;

	si = sk_PKCS7_SIGNER_INFO_value(p7->d.sign->signer_info, 0);
	if (si == NULL)
		return 0; /* FAILED */

	signature = OPENSSL_malloc(sizeof(SIGNATURE));
	signature->p7 = p7;
	signature->md_nid = OBJ_obj2nid(si->digest_alg->algorithm);
	signature->digest = NULL;
	signature->signtime = INVALID_TIME;
	signature->url = NULL;
	signature->desc = NULL;
	signature->purpose = NULL;
	signature->level = NULL;
	signature->timestamp = NULL;
	signature->time = INVALID_TIME;
	signature->blob = NULL;

	auth_attr = PKCS7_get_signed_attributes(si);  /* cont[0] */
	if (auth_attr)
		get_signed_attributes(signature, auth_attr);

	unauth_attr = PKCS7_get_attributes(si); /* cont[1] */
	if (unauth_attr)
		get_unsigned_attributes(signatures, signature, unauth_attr, p7, allownest);

	if (!sk_SIGNATURE_unshift(*signatures, signature)) {
		signature_free(signature);
		return 0; /* FAILED */
	}
	return 1; /* OK */
}

/*
 * compare the hash provided from the TSTInfo object against the hash computed
 * from the signature created by the signing certificate's private key
*/
static int TST_verify(CMS_ContentInfo *timestamp, PKCS7_SIGNER_INFO *si)
{
	ASN1_OCTET_STRING *hash, **pos;
	TimeStampToken *token = NULL;
	const unsigned char *p = NULL;
	unsigned char mdbuf[EVP_MAX_MD_SIZE];
	char hexbuf[EVP_MAX_MD_SIZE*2+1];
	const EVP_MD *md;
	EVP_MD_CTX *mdctx;
	int md_nid;

	pos  = CMS_get0_content(timestamp);
	if (pos != NULL && *pos != NULL) {
		p = (*pos)->data;
		token = d2i_TimeStampToken(NULL, &p, (*pos)->length);
		if (token) {
			/* compute a hash from the encrypted message digest value of the file */
			md_nid = OBJ_obj2nid(token->messageImprint->digestAlgorithm->algorithm);
			md = EVP_get_digestbynid(md_nid);
			mdctx = EVP_MD_CTX_new();
			EVP_DigestInit(mdctx, md);
			EVP_DigestUpdate(mdctx, si->enc_digest->data, si->enc_digest->length);
			EVP_DigestFinal(mdctx, mdbuf, NULL);
			EVP_MD_CTX_free(mdctx);

			/* compare the provided hash against the computed hash */
			hash = token->messageImprint->digest;
			/* hash->length == EVP_MD_size(md) */
			if (memcmp(mdbuf, hash->data, hash->length)) {
				tohex(mdbuf, hexbuf, EVP_MD_size(md));
				printf("Hash value mismatch:\n\tMessage digest algorithm: %s\n",
						(md_nid == NID_undef) ? "UNKNOWN" : OBJ_nid2ln(md_nid));
				printf("\tComputed message digest : %s\n", hexbuf);
				tohex(hash->data, hexbuf, hash->length);
				printf("\tReceived message digest : %s\n" , hexbuf);
				printf("File's message digest verification: failed\n");
				TimeStampToken_free(token);
				return 0; /* FAILED */
			} /* else Computed and received message digests matched */
			TimeStampToken_free(token);
		} else
			/* our CMS_ContentInfo struct created for Authenticode Timestamp
			 * does not contain any TimeStampToken as specified in RFC 3161 */
			ERR_clear_error();
	}
	return 1; /* OK */
}

static int append_nested_signature(STACK_OF(X509_ATTRIBUTE) **unauth_attr, u_char *p, int len)
{
	X509_ATTRIBUTE *attr = NULL;
	int nid = OBJ_txt2nid(SPC_NESTED_SIGNATURE_OBJID);

	if (*unauth_attr == NULL) {
		if ((*unauth_attr = sk_X509_ATTRIBUTE_new_null()) == NULL)
			return 0; /* FAILED */
	} else {
		/* try to find SPC_NESTED_SIGNATURE_OBJID attribute */
		int i;
		for (i = 0; i < sk_X509_ATTRIBUTE_num(*unauth_attr); i++) {
			attr = sk_X509_ATTRIBUTE_value(*unauth_attr, i);
			if (OBJ_obj2nid(X509_ATTRIBUTE_get0_object(attr)) == nid) {
				/* append p to the V_ASN1_SEQUENCE */
				if (!X509_ATTRIBUTE_set1_data(attr, V_ASN1_SEQUENCE, p, len))
					return 0; /* FAILED */
				return 1; /* OK */
			}
		}
	}
	/* create new unauthorized SPC_NESTED_SIGNATURE_OBJID attribute */
	if (!(attr = X509_ATTRIBUTE_create_by_NID(NULL, nid, V_ASN1_SEQUENCE, p, len)))
		return 0; /* FAILED */
	if (!sk_X509_ATTRIBUTE_push(*unauth_attr, attr)) {
		X509_ATTRIBUTE_free(attr);
		return 0; /* FAILED */
	}

	return 1; /* OK */
}

/*
 * pkcs7_set_nested_signature adds the p7nest signature to p7
 * as a nested signature (SPC_NESTED_SIGNATURE).
 */
static int pkcs7_set_nested_signature(PKCS7 *p7, PKCS7 *p7nest, time_t signing_time)
{
	u_char *p = NULL;
	int len = 0;
	PKCS7_SIGNER_INFO *si;

	if (((len = i2d_PKCS7(p7nest, NULL)) <= 0) ||
		(p = OPENSSL_malloc(len)) == NULL)
		return 0;
	i2d_PKCS7(p7nest, &p);
	p -= len;

	si = sk_PKCS7_SIGNER_INFO_value(p7->d.sign->signer_info, 0);
	pkcs7_add_signing_time(si, signing_time);
	if (!append_nested_signature(&(si->unauth_attr), p, len)) {
		OPENSSL_free(p);
		return 0;
	}
	OPENSSL_free(p);
	return 1;
}

static char *get_clrdp_url(X509 *cert)
{
	STACK_OF(DIST_POINT) *crldp;
	DIST_POINT *dp;
	GENERAL_NAMES *gens;
	GENERAL_NAME *gen;
	int i, j, gtype;
	ASN1_STRING *uri;
	char *url = NULL;

	crldp = X509_get_ext_d2i(cert, NID_crl_distribution_points, NULL, NULL);
	if (!crldp)
		return NULL;

	for (i = 0; i < sk_DIST_POINT_num(crldp); i++) {
		dp = sk_DIST_POINT_value(crldp, i);
		if (!dp->distpoint || dp->distpoint->type != 0)
			continue;
		gens = dp->distpoint->name.fullname;
		for (j = 0; j < sk_GENERAL_NAME_num(gens); j++) {
			gen = sk_GENERAL_NAME_value(gens, j);
			uri = GENERAL_NAME_get0_value(gen, &gtype);
			if (gtype == GEN_URI && ASN1_STRING_length(uri) > 6) {
				url = OPENSSL_strdup((const char *)ASN1_STRING_get0_data(uri));
				if (strncmp(url, "http://", 7) == 0)
					goto out;
			}
		}
	}
out:
	sk_DIST_POINT_pop_free(crldp, DIST_POINT_free);
	return url;
}

static int verify_crl(char *ca_file, char *crl_file, STACK_OF(X509_CRL) *crls,
		X509 *signer, STACK_OF(X509) *chain)
{
	X509_STORE *store = NULL;
	X509_STORE_CTX *ctx = NULL;
	int verok = 0;

	ctx = X509_STORE_CTX_new();
	if (!ctx)
		goto out;
	store = X509_STORE_new();
	if (!store)
		goto out;
	if (!load_crlfile_lookup(store, ca_file, crl_file))
		goto out;

	/* initialise an X509_STORE_CTX structure for subsequent use by X509_verify_cert()*/
	if (!X509_STORE_CTX_init(ctx, store, signer, chain))
		goto out;

	/* set an additional CRLs */
	if (crls)
		X509_STORE_CTX_set0_crls(ctx, crls);

	if (X509_verify_cert(ctx) <= 0) {
		int error = X509_STORE_CTX_get_error(ctx);
		printf("\nX509_verify_cert: certificate verify error: %s\n",
				X509_verify_cert_error_string(error));
		goto out;
	}
	verok = 1; /* OK */

out:
	if (!verok)
		ERR_print_errors_fp(stdout);
	/* NULL is a valid parameter value for X509_STORE_free() and X509_STORE_CTX_free() */
	X509_STORE_free(store);
	X509_STORE_CTX_free(ctx);
	return verok;
}

static int verify_timestamp(SIGNATURE *signature, GLOBAL_OPTIONS *options)
{
	X509_STORE *store;
	STACK_OF(CMS_SignerInfo) *sinfos;
	CMS_SignerInfo *cmssi;
	X509 *signer;
	STACK_OF(X509_CRL) *crls;
	char *url;
	PKCS7_SIGNER_INFO *si;
	int verok = 0;

	store = X509_STORE_new();
	if (!store)
		goto out;
	if (load_file_lookup(store, options->tsa_cafile)) {
		/*
		 * The TSA signing key MUST be of a sufficient length to allow for a sufficiently
		 * long lifetime.  Even if this is done, the key will  have a finite lifetime.
		 * Thus, any token signed by the TSA SHOULD  be time-stamped again or notarized
		 * at a later date to renew the trust that exists in the TSA's signature.
		 * https://tools.ietf.org/html/rfc3161
		*/
		if (!options->timestamp_expiration)
			/* verify timestamp against the time of its creation */
			if (!set_store_time(store, signature->time)) {
				printf("Failed to set store time\n");
				X509_STORE_free(store);
				goto out;
			}
	} else {
		printf("Use the \"-TSA-CAfile\" option to add the Time-Stamp Authority certificates bundle to verify timestamp server.\n");
		X509_STORE_free(store);
		goto out;
	}

	/* verify a CMS SignedData structure */
	if (!CMS_verify(signature->timestamp, NULL, store, 0, NULL, 0)) {
		printf("\nCMS_verify error\n");
		X509_STORE_free(store);
		goto out;
	}
	X509_STORE_free(store);

	sinfos = CMS_get0_SignerInfos(signature->timestamp);
	cmssi = sk_CMS_SignerInfo_value(sinfos, 0);
	CMS_SignerInfo_get0_algs(cmssi, NULL, &signer, NULL, NULL);

	url = get_clrdp_url(signer);
	if (url) {
		printf("TSA's CRL distribution point: %s\n", url);
		OPENSSL_free(url);
	}
	printf("\n");

	/* verify a Certificate Revocation List */
	crls = signature->p7->d.sign->crl;
	if (options->tsa_crlfile || crls) {
		STACK_OF(X509) *chain = CMS_get1_certs(signature->timestamp);
		int crlok = verify_crl(options->tsa_cafile, options->tsa_crlfile, crls, signer, chain);
		sk_X509_pop_free(chain, X509_free);
		printf("Timestamp Server Signature CRL verification: %s\n", crlok ? "ok" : "failed");
		if (!crlok)
			goto out;
	} else
		printf("\n");

	/* check extended key usage flag XKU_TIMESTAMP */
	if (!(X509_get_extended_key_usage(signer) & XKU_TIMESTAMP)) {
		printf("Unsupported Signer's certificate purpose XKU_TIMESTAMP\n");
		goto out;
	}

	/* verify the hash provided from the trusted timestamp */
	si = sk_PKCS7_SIGNER_INFO_value(signature->p7->d.sign->signer_info, 0);
	if (!TST_verify(signature->timestamp, si))
		goto out;

	verok = 1; /* OK */
out:
	if (!verok)
		ERR_print_errors_fp(stdout);
	return verok;
}

static int verify_authenticode(SIGNATURE *signature, GLOBAL_OPTIONS *options, X509 *signer)
{
	X509_STORE *store;
	STACK_OF(X509_CRL) *crls;
	size_t seqhdrlen;
	BIO *bio = NULL;
	int verok = 0;

	store = X509_STORE_new();
	if (!store)
		goto out;
	if (!load_file_lookup(store, options->cafile)) {
		printf("Failed to add store lookup file\n");
		X509_STORE_free(store);
		goto out;
	}
	if (signature->time != INVALID_TIME && !set_store_time(store, signature->time)) {
		printf("Failed to set store time\n");
		X509_STORE_free(store);
		goto out;
	}

	/* verify a PKCS#7 signedData structure */
	seqhdrlen = asn1_simple_hdr_len(signature->p7->d.sign->contents->d.other->value.sequence->data,
		signature->p7->d.sign->contents->d.other->value.sequence->length);
	bio = BIO_new_mem_buf(signature->p7->d.sign->contents->d.other->value.sequence->data + seqhdrlen,
		signature->p7->d.sign->contents->d.other->value.sequence->length - seqhdrlen);
	if (!PKCS7_verify(signature->p7, NULL, store, bio, NULL, 0)) {
		printf("\nPKCS7_verify error\n");
		X509_STORE_free(store);
		BIO_free(bio);
		goto out;
	}
	X509_STORE_free(store);
	BIO_free(bio);

	/* verify a Certificate Revocation List */
	crls = signature->p7->d.sign->crl;
	if (options->crlfile || crls) {
		STACK_OF(X509) *chain = signature->p7->d.sign->cert;
		int crlok = verify_crl(options->cafile, options->crlfile, crls, signer, chain);
		printf("Signature CRL verification: %s\n", crlok ? "ok" : "failed");
		if (!crlok)
			goto out;
	}

	/* check extended key usage flag XKU_CODE_SIGN */
	if (!(X509_get_extended_key_usage(signer) & XKU_CODE_SIGN)) {
		printf("Unsupported Signer's certificate purpose XKU_CODE_SIGN\n");
		goto out;
	}

	verok = 1; /* OK */
out:
	if (!verok)
		ERR_print_errors_fp(stdout);
	return verok;
}

static int verify_signature(SIGNATURE *signature, GLOBAL_OPTIONS *options)
{
	int leafok = 0, verok;
	X509 *signer;
	char *url;

	signer = find_signer(signature->p7, options->leafhash, &leafok);
	if (!signer) {
		printf("Find signer error\n");
		return 1; /* FAILED */
	}
	if (!print_certs(signature->p7))
		printf("Print certs error\n");
	if (!print_attributes(signature, options->verbose))
		printf("Print attributes error\n");
	if (options->leafhash != NULL) {
		printf("\nLeaf hash match: %s\n", leafok ? "ok" : "failed");
		if (!leafok) {
			printf("Signature verification: failed\n\n");
			return 1; /* FAILED */
		}
	}
	if (options->catalog)
		printf("\nFile is signed in catalog: %s\n", options->catalog);
	printf("\nCAfile: %s\n", options->cafile);
	if (options->crlfile)
		printf("CRLfile: %s\n", options->crlfile);
	if (options->tsa_cafile)
		printf("TSA's certificates file: %s\n", options->tsa_cafile);
	if (options->tsa_crlfile)
		printf("TSA's CRL file: %s\n", options->tsa_crlfile);
	url = get_clrdp_url(signer);
	if (url) {
		printf("CRL distribution point: %s\n", url);
		OPENSSL_free(url);
	}

	if (signature->timestamp) {
		int timeok = verify_timestamp(signature, options);
		printf("Timestamp Server Signature verification: %s\n", timeok ? "ok" : "failed");
		if (!timeok) {
			signature->time = INVALID_TIME;
		}
	} else
		printf("\nTimestamp is not available\n\n");
	verok = verify_authenticode(signature, options, signer);
	printf("Signature verification: %s\n\n", verok ? "ok" : "failed");
	if (!verok)
		return 1; /* FAILED */

	return 0; /* OK */
}

/*
 * MSI file support
 * https://msdn.microsoft.com/en-us/library/dd942138.aspx
 */

static int msi_verify_header(char *indata, char *infile, size_t filesize, MSI_PARAMS *msiparams)
{
	int ret = 1;
	MSI_ENTRY *root;
	MSI_FILE_HDR *hdr;

	msiparams->msi = msi_file_new(indata, filesize);
	if (!msiparams->msi) {
		printf("Corrupt MSI file: %s\n", infile);
		return 0; /* FAILED */
	}
	root = msi_root_entry_get(msiparams->msi);
	msiparams->dirent = msi_dirent_new(msiparams->msi, root, NULL);
	hdr = msi_header_get(msiparams->msi);

	/* Minor Version field SHOULD be set to 0x003E.
	 * Major Version field MUST be set to either 0x0003 (version 3) or 0x0004 (version 4). */
	if (hdr->majorVersion != 0x0003 && hdr->majorVersion != 0x0004) {
		printf("Unknown Major Version: 0x%04X\n", hdr->majorVersion);
		ret = 0; /* FAILED */
	}
	/* Byte Order field MUST be set to 0xFFFE, specifies little-endian byte order. */
	if (hdr->byteOrder != 0xFFFE) {
		printf("Unknown Byte Order: 0x%04X\n", hdr->byteOrder);
		ret = 0; /* FAILED */
	}
	/* Sector Shift field MUST be set to 0x0009, or 0x000c, depending on the Major Version field.
	 * This field specifies the sector size of the compound file as a power of 2. */
	if ((hdr->majorVersion == 0x0003 && hdr->sectorShift != 0x0009) ||
			(hdr->majorVersion == 0x0004 && hdr->sectorShift != 0x000C)) {
		printf("Unknown Sector Shift: 0x%04X\n", hdr->sectorShift);
		ret = 0; /* FAILED */
	}
	/* Mini Sector Shift field MUST be set to 0x0006.
	 * This field specifies the sector size of the Mini Stream as a power of 2.
	 * The sector size of the Mini Stream MUST be 64 bytes. */
	if (hdr->miniSectorShift != 0x0006) {
		printf("Unknown Mini Sector Shift: 0x%04X\n", hdr->miniSectorShift);
		ret = 0; /* FAILED */
	}
	/* Number of Directory Sectors field contains the count of the number
	 * of directory sectors in the compound file.
	 * If Major Version is 3, the Number of Directory Sectors MUST be zero. */
	if (hdr->majorVersion == 0x0003 && hdr->numDirectorySector != 0x00000000) {
		printf("Unsupported Number of Directory Sectors: 0x%08X\n", hdr->numDirectorySector);
		ret = 0; /* FAILED */
	}
	/* Mini Stream Cutoff Size field MUST be set to 0x00001000.
	 * This field specifies the maximum size of a user-defined data stream that is allocated
	 * from the mini FAT and mini stream, and that cutoff is 4,096 bytes.
	 * Any user-defined data stream that is greater than or equal to this cutoff size
	 * must be allocated as normal sectors from the FAT. */
	if (hdr->miniStreamCutoffSize != 0x00001000) {
		printf("Unsupported Mini Stream Cutoff Size: 0x%08X\n", hdr->miniStreamCutoffSize);
		ret = 0; /* FAILED */
	}
	return ret;
}

static int msi_verify_pkcs7(SIGNATURE *signature, MSI_FILE *msi, MSI_DIRENT *dirent,
		char *exdata, uint32_t exlen, GLOBAL_OPTIONS *options)
{
	int ret = 1, mdok, mdtype = -1;
	unsigned char mdbuf[EVP_MAX_MD_SIZE];
	unsigned char cmdbuf[EVP_MAX_MD_SIZE];
	unsigned char cexmdbuf[EVP_MAX_MD_SIZE];
	char hexbuf[EVP_MAX_MD_SIZE*2+1];
	const EVP_MD *md;
	BIO *hash;

	if (is_content_type(signature->p7, SPC_INDIRECT_DATA_OBJID)) {
		ASN1_STRING *content_val = signature->p7->d.sign->contents->d.other->value.sequence;
		const unsigned char *p = content_val->data;
		SpcIndirectDataContent *idc = d2i_SpcIndirectDataContent(NULL, &p, content_val->length);
		if (idc) {
			if (idc->messageDigest && idc->messageDigest->digest && idc->messageDigest->digestAlgorithm) {
				mdtype = OBJ_obj2nid(idc->messageDigest->digestAlgorithm->algorithm);
				memcpy(mdbuf, idc->messageDigest->digest->data, idc->messageDigest->digest->length);
			}
			SpcIndirectDataContent_free(idc);
		}
	}
	if (mdtype == -1) {
		printf("Failed to extract current message digest\n\n");
		goto out;
	}
	printf("Message digest algorithm         : %s\n", OBJ_nid2sn(mdtype));

	md = EVP_get_digestbynid(mdtype);
	hash = BIO_new(BIO_f_md());
	BIO_set_md(hash, md);
	BIO_push(hash, BIO_new(BIO_s_null()));
	if (exdata) {
		BIO *prehash = BIO_new(BIO_f_md());
		BIO_set_md(prehash, md);
		BIO_push(prehash, BIO_new(BIO_s_null()));

		tohex((unsigned char *)exdata, hexbuf, exlen);
		printf("Current MsiDigitalSignatureEx    : %s\n", hexbuf);

		if (!msi_prehash_dir(dirent, prehash, 1)) {
			printf("Failed to calculate pre-hash used for MsiDigitalSignatureEx\n\n");
			BIO_free_all(hash);
			BIO_free_all(prehash);
			goto out;
		}
		BIO_gets(prehash, (char*)cexmdbuf, EVP_MAX_MD_SIZE);
		BIO_free_all(prehash);
		BIO_write(hash, (char*)cexmdbuf, EVP_MD_size(md));
		tohex(cexmdbuf, hexbuf, EVP_MD_size(md));
		printf("Calculated MsiDigitalSignatureEx : %s\n", hexbuf);
	}

	if (!msi_hash_dir(msi, dirent, hash, 1)) {
		printf("Failed to calculate DigitalSignature\n\n");
		BIO_free_all(hash);
		goto out;
	}
	tohex(mdbuf, hexbuf, EVP_MD_size(md));
	printf("Current DigitalSignature         : %s\n", hexbuf);
	BIO_gets(hash, (char*)cmdbuf, EVP_MAX_MD_SIZE);
	BIO_free_all(hash);
	tohex(cmdbuf, hexbuf, EVP_MD_size(md));
	mdok = !memcmp(mdbuf, cmdbuf, EVP_MD_size(md));
	printf("Calculated DigitalSignature      : %s%s\n\n", hexbuf, mdok ? "" : "    MISMATCH!!!");
	if (!mdok) {
		printf("Signature verification: failed\n\n");
		goto out;
	}

	ret = verify_signature(signature, options);
out:
	if (!ret)
		ERR_print_errors_fp(stdout);
	return ret;
}

static int msi_verify_file(MSI_PARAMS *msiparams, GLOBAL_OPTIONS *options)
{
	int i, ret = 1;
	char *indata = NULL;
	char *exdata = NULL;
	const unsigned char *blob;
	uint32_t inlen, exlen = 0;
	PKCS7 *p7;

	STACK_OF(SIGNATURE) *signatures = sk_SIGNATURE_new_null();
	MSI_ENTRY *dse = NULL;
	MSI_ENTRY *ds = msi_signatures_get(msiparams->dirent, &dse);

	if (!ds) {
		printf("MSI file has no signature\n\n");
		goto out;
	}
	inlen = GET_UINT32_LE(ds->size);
	indata = OPENSSL_malloc(inlen);
	if (!msi_file_read(msiparams->msi, ds, 0, indata, inlen)) {
		printf("DigitalSignature stream data error\n\n");
		goto out;
	}
	if (!dse) {
		printf("Warning: MsiDigitalSignatureEx stream doesn't exist\n");
	} else {
		exlen = GET_UINT32_LE(dse->size);
		exdata = OPENSSL_malloc(exlen);
		if (!msi_file_read(msiparams->msi, dse, 0, exdata, exlen)) {
			printf("MsiDigitalSignatureEx stream data error\n\n");
			goto out;
		}
	}
	blob = (unsigned char *)indata;
	p7 = d2i_PKCS7(NULL, &blob, inlen);
	if (!p7) {
		printf("Failed to extract PKCS7 data\n\n");
		goto out;
	}

	if (!append_signature_list(&signatures, p7, 1)) {
		printf("Failed to create signature list\n\n");
		PKCS7_free(p7);
		goto out;
	}
	for (i = 0; i < sk_SIGNATURE_num(signatures); i++) {
		SIGNATURE *signature = sk_SIGNATURE_value(signatures, i);
		printf("Signature Index: %d %s\n", i, i==0 ? " (Primary Signature)" : "");
		ret &= msi_verify_pkcs7(signature, msiparams->msi, msiparams->dirent, exdata, exlen, options);
	}
	printf("Number of verified signatures: %d\n", i);
out:
	sk_SIGNATURE_pop_free(signatures, signature_free);
	OPENSSL_free(indata);
	OPENSSL_free(exdata);
	return ret;
}

static PKCS7 *msi_extract_existing_pkcs7(MSI_PARAMS *msiparams, MSI_ENTRY *ds, char **data, uint32_t len)
{
	PKCS7 *p7 = NULL;
	const unsigned char *blob;

	if (!msi_file_read(msiparams->msi, ds, 0, *data, len)) {
		printf("DigitalSignature stream data error\n");
		return NULL;
	}
	blob = (unsigned char *)*data;
	p7 = d2i_PKCS7(NULL, &blob, len);
	if (!p7) {
		printf("Failed to extract PKCS7 data\n");
		return NULL;
	}
	return p7;
}

static int msi_extract_file(MSI_PARAMS *msiparams, BIO *outdata, int output_pkcs7)
{
	int ret;
	PKCS7 *sig;
	uint32_t len;
	char *data;

	MSI_ENTRY *ds = msi_signatures_get(msiparams->dirent, NULL);
	if (!ds) {
		printf("MSI file has no signature\n\n");
		return 1; /* FAILED */
	}
	len = GET_UINT32_LE(ds->size);
	data = OPENSSL_malloc(len);
	(void)BIO_reset(outdata);
	sig = msi_extract_existing_pkcs7(msiparams, ds, &data, len);
	if (!sig) {
		printf("Unable to extract existing signature\n");
		return 1; /* FAILED */
	}
	if (output_pkcs7) {
		ret = !PEM_write_bio_PKCS7(outdata, sig);
	} else {
		ret = !BIO_write(outdata, data, len);
	}
	PKCS7_free(sig);
	OPENSSL_free(data);
	return ret;
}

static int msi_remove_file(MSI_PARAMS *msiparams, BIO *outdata)
{
	if (!msi_dirent_delete(msiparams->dirent, digital_signature_ex, sizeof digital_signature_ex)) {
		return 1; /* FAILED */
	}
	if (!msi_dirent_delete(msiparams->dirent, digital_signature, sizeof digital_signature)) {
		return 1; /* FAILED */
	}
	if (!msi_file_write(msiparams->msi, msiparams->dirent, NULL, 0, NULL, 0, outdata)) {
		printf("Saving the msi file failed\n");
		return 1; /* FAILED */
	}
	return 0; /* OK */
}

/*
 * MsiDigitalSignatureEx is an enhanced signature type that
 * can be used when signing MSI files.  In addition to
 * file content, it also hashes some file metadata, specifically
 * file names, file sizes, creation times and modification times.
 *
 * The file content hashing part stays the same, so the
 * msi_handle_dir() function can be used across both variants.
 *
 * When an MsiDigitalSigntaureEx section is present in an MSI file,
 * the meaning of the DigitalSignature section changes:  Instead
 * of being merely a file content hash (as what is output by the
 * msi_handle_dir() function), it is now hashes both content
 * and metadata.
 *
 * Here is how it works:
 *
 * First, a "pre-hash" is calculated. This is the "metadata" hash.
 * It iterates over the files in the MSI in the same order as the
 * file content hashing method would - but it only processes the
 * metadata.
 *
 * Once the pre-hash is calculated, a new hash is created for
 * calculating the hash of the file content.  The output of the
 * pre-hash is added as the first element of the file content hash.
 *
 * After the pre-hash is written, what follows is the "regular"
 * stream of data that would normally be written when performing
 * file content hashing.
 *
 * The output of this hash, which combines both metadata and file
 * content, is what will be output in signed form to the
 * DigitalSignature section when in 'MsiDigitalSignatureEx' mode.
 *
 * As mentioned previously, this new mode of operation is signalled
 * by the presence of a 'MsiDigitalSignatureEx' section in the MSI
 * file.  This section must come after the 'DigitalSignature'
 * section, and its content must be the output of the pre-hash
 * ("metadata") hash.
 */

static int msi_calc_MsiDigitalSignatureEx(MSI_PARAMS *msiparams, const EVP_MD *md, BIO *hash)
{
	BIO *prehash = BIO_new(BIO_f_md());
	BIO_set_md(prehash, md);
	BIO_push(prehash, BIO_new(BIO_s_null()));	

	if (!msi_prehash_dir(msiparams->dirent, prehash, 1)) {
		printf("Unable to calculate MSI pre-hash ('metadata') hash\n");
		return 0; /* FAILED */
	}
	msiparams->p_msiex = OPENSSL_malloc(EVP_MAX_MD_SIZE);
	msiparams->len_msiex = BIO_gets(prehash, (char*)msiparams->p_msiex, EVP_MAX_MD_SIZE);
	BIO_write(hash, msiparams->p_msiex, msiparams->len_msiex);
	BIO_free_all(prehash);
	return 1; /* OK */
}

/*
 * PE file support
 */

/* Compute a message digest value of the signed or unsigned PE file */
static void pe_calc_digest(char *indata, const EVP_MD *md, unsigned char *mdbuf, FILE_HEADER *header)
{
	BIO *bio = NULL;
	static unsigned char bfb[16*1024*1024];
	EVP_MD_CTX *mdctx;
	size_t n;
	size_t offset;

	if (header->sigpos)
		offset = header->sigpos;
	else
		offset = header->fileend;

	bio = BIO_new_mem_buf(indata, offset);
	mdctx = EVP_MD_CTX_new();
	EVP_DigestInit(mdctx, md);
	memset(mdbuf, 0, EVP_MAX_MD_SIZE);
	(void)BIO_seek(bio, 0);

	BIO_read(bio, bfb, header->header_size + 88);
	EVP_DigestUpdate(mdctx, bfb, header->header_size + 88);
	BIO_read(bio, bfb, 4);
	BIO_read(bio, bfb, 60 + header->pe32plus * 16);
	EVP_DigestUpdate(mdctx, bfb, 60 + header->pe32plus * 16);
	BIO_read(bio, bfb, 8);

	n = header->header_size + 88 + 4 + 60 + header->pe32plus * 16 + 8;
	while (n < offset) {
		int l;
		size_t want = offset - n;
		if (want > sizeof bfb)
			want = sizeof bfb;
		l = BIO_read(bio, bfb, want);
		if (l <= 0)
			break;
		EVP_DigestUpdate(mdctx, bfb, l);
		n += l;
	}

	if (!header->sigpos) {
		/* pad (with 0's) unsigned PE file to 8 byte boundary */
		int len = 8 - header->fileend % 8;
		if (len > 0 && len != 8) {
			memset(bfb, 0, len);
			EVP_DigestUpdate(mdctx, bfb, len);
		}
	}

	EVP_DigestFinal(mdctx, mdbuf, NULL);
	EVP_MD_CTX_free(mdctx);
	BIO_free(bio);
}

static void pe_extract_page_hash(SpcAttributeTypeAndOptionalValue *obj,
	unsigned char **ph, size_t *phlen, int *phtype)
{
	const unsigned char *blob;
	SpcPeImageData *id;
	SpcSerializedObject *so;
	size_t l, l2;
	char buf[128];

	*phlen = 0;
	blob = obj->value->value.sequence->data;
	id = d2i_SpcPeImageData(NULL, &blob, obj->value->value.sequence->length);
	if (id == NULL)
		return;
	if (id->file->type != 1) {
		SpcPeImageData_free(id);
		return;
	}
	so = id->file->value.moniker;
	if (so->classId->length != sizeof classid_page_hash ||
		memcmp(so->classId->data, classid_page_hash, sizeof classid_page_hash)) {
		SpcPeImageData_free(id);
		return;
	}
	/* skip ASN.1 SET hdr */
	l = asn1_simple_hdr_len(so->serializedData->data, so->serializedData->length);
	blob = so->serializedData->data + l;
	obj = d2i_SpcAttributeTypeAndOptionalValue(NULL, &blob, so->serializedData->length - l);
	SpcPeImageData_free(id);
	if (!obj)
		return;

	*phtype = 0;
	buf[0] = 0x00;
	OBJ_obj2txt(buf, sizeof buf, obj->type, 1);
	if (!strcmp(buf, SPC_PE_IMAGE_PAGE_HASHES_V1)) {
		*phtype = NID_sha1;
	} else if (!strcmp(buf, SPC_PE_IMAGE_PAGE_HASHES_V2)) {
		*phtype = NID_sha256;
	} else {
		SpcAttributeTypeAndOptionalValue_free(obj);
		return;
	}
	/* Skip ASN.1 SET hdr */
	l2 = asn1_simple_hdr_len(obj->value->value.sequence->data, obj->value->value.sequence->length);
	/* Skip ASN.1 OCTET STRING hdr */
	l = asn1_simple_hdr_len(obj->value->value.sequence->data + l2, obj->value->value.sequence->length - l2);
	l += l2;
	*phlen = obj->value->value.sequence->length - l;
	*ph = OPENSSL_malloc(*phlen);
	memcpy(*ph, obj->value->value.sequence->data + l, *phlen);
	SpcAttributeTypeAndOptionalValue_free(obj);
}

static int pe_verify_pkcs7(SIGNATURE *signature, char *indata, FILE_HEADER *header,
			GLOBAL_OPTIONS *options)
{
	int ret = 1, mdok, mdtype = -1, phtype = -1;
	unsigned char mdbuf[EVP_MAX_MD_SIZE];
	unsigned char cmdbuf[EVP_MAX_MD_SIZE];
	char hexbuf[EVP_MAX_MD_SIZE*2+1];
	unsigned char *ph = NULL;
	size_t phlen = 0;
	const EVP_MD *md;

	if (is_content_type(signature->p7, SPC_INDIRECT_DATA_OBJID)) {
		ASN1_STRING *content_val = signature->p7->d.sign->contents->d.other->value.sequence;
		const unsigned char *p = content_val->data;
		SpcIndirectDataContent *idc = d2i_SpcIndirectDataContent(NULL, &p, content_val->length);
		if (idc) {
			pe_extract_page_hash(idc->data, &ph, &phlen, &phtype);
			if (idc->messageDigest && idc->messageDigest->digest && idc->messageDigest->digestAlgorithm) {
				mdtype = OBJ_obj2nid(idc->messageDigest->digestAlgorithm->algorithm);
				memcpy(mdbuf, idc->messageDigest->digest->data, idc->messageDigest->digest->length);
			}
			SpcIndirectDataContent_free(idc);
		}
	}
	if (mdtype == -1) {
		printf("Failed to extract current message digest\n\n");
		goto out;
	}
	printf("Message digest algorithm  : %s\n", OBJ_nid2sn(mdtype));

	md = EVP_get_digestbynid(mdtype);
	tohex(mdbuf, hexbuf, EVP_MD_size(md));
	printf("Current message digest    : %s\n", hexbuf);

	pe_calc_digest(indata, md, cmdbuf, header);
	tohex(cmdbuf, hexbuf, EVP_MD_size(md));
	mdok = !memcmp(mdbuf, cmdbuf, EVP_MD_size(md));
	printf("Calculated message digest : %s%s\n\n", hexbuf, mdok ? "" : "    MISMATCH!!!");
	if (!mdok) {
		printf("Signature verification: failed\n\n");
		goto out;
	}

	if (phlen > 0) {
		size_t cphlen = 0;
		unsigned char *cph;

		printf("Page hash algorithm  : %s\n", OBJ_nid2sn(phtype));
		tohex(ph, hexbuf, (phlen < 32) ? phlen : 32);
		printf("Page hash            : %s ...\n", hexbuf);
		cph = pe_calc_page_hash(indata, header->header_size, header->pe32plus, header->sigpos, phtype, &cphlen);
		tohex(cph, hexbuf, (cphlen < 32) ? cphlen : 32);
		mdok = (phlen = cphlen) && !memcmp(ph, cph, phlen);
		OPENSSL_free(cph);
		printf("Calculated page hash : %s ...%s\n\n", hexbuf, mdok ? "" : "    MISMATCH!!!");
		if (!mdok) {
			printf("Signature verification: failed\n\n");
			goto out;
		}
	}

	ret = verify_signature(signature, options);
out:
	if (!ret)
		ERR_print_errors_fp(stdout);
	OPENSSL_free(ph);
	return ret;
}

/*
 * pe_extract_existing_pkcs7 retrieves a decoded PKCS7 struct
 * corresponding to the existing signature of the PE file.
 */
static PKCS7 *pe_extract_existing_pkcs7(char *indata, FILE_HEADER *header)
{
	uint32_t pos = 0;
	PKCS7 *p7 = NULL;

	while (pos < header->siglen) {
		uint32_t l = GET_UINT32_LE(indata + header->sigpos + pos);
		uint16_t certrev  = GET_UINT16_LE(indata + header->sigpos + pos + 4);
		uint16_t certtype = GET_UINT16_LE(indata + header->sigpos + pos + 6);
		if (certrev == WIN_CERT_REVISION_2 && certtype == WIN_CERT_TYPE_PKCS_SIGNED_DATA) {
			const unsigned char *blob = (unsigned char*)indata + header->sigpos + pos + 8;
			p7 = d2i_PKCS7(NULL, &blob, l - 8);
		}
		if (l%8)
			l += (8 - l%8);
		pos += l;
	}
	return p7;
}

static int pe_verify_file(char *indata, FILE_HEADER *header, GLOBAL_OPTIONS *options)
{
	int i, peok = 1, ret = 1;
	BIO *bio;
	unsigned int real_pe_checksum;
	PKCS7 *p7;
	STACK_OF(SIGNATURE) *signatures = sk_SIGNATURE_new_null();

	if (header->siglen == 0)
		header->siglen = header->fileend;

	/* check PE checksum */
	printf("Current PE checksum   : %08X\n", header->pe_checksum);
	bio = BIO_new_mem_buf(indata, header->sigpos + header->siglen);
	real_pe_checksum = pe_calc_checksum(bio, header);
	BIO_free(bio);
	if (header->pe_checksum && header->pe_checksum != real_pe_checksum)
		peok = 0;
	printf("Calculated PE checksum: %08X%s\n\n", real_pe_checksum, peok ? "" : "    MISMATCH!!!");

	if (header->sigpos == 0) {
		printf("No signature found\n\n");
		goto out;
	}
	p7 = pe_extract_existing_pkcs7(indata, header);
	if (!p7) {
		printf("Failed to extract PKCS7 data\n\n");
		goto out;
	}
	if (!append_signature_list(&signatures, p7, 1)) {
		printf("Failed to create signature list\n\n");
		PKCS7_free(p7);
		goto out;
	}
	for (i = 0; i < sk_SIGNATURE_num(signatures); i++) {
		SIGNATURE *signature = sk_SIGNATURE_value(signatures, i);
		printf("Signature Index: %d %s\n", i, i==0 ? " (Primary Signature)" : "");
		ret &= pe_verify_pkcs7(signature, indata, header, options);
	}
	printf("Number of verified signatures: %d\n", i);
out:
	sk_SIGNATURE_pop_free(signatures, signature_free);
	return ret;
}

static int pe_extract_file(char *indata, FILE_HEADER *header, BIO *outdata, int output_pkcs7)
{
	int ret = 0;
	PKCS7 *sig;

	(void)BIO_reset(outdata);
	if (output_pkcs7) {
		sig = pe_extract_existing_pkcs7(indata, header);
		if (!sig) {
			printf("Unable to extract existing signature\n");
			return 1; /* FAILED */
		}
		ret = !PEM_write_bio_PKCS7(outdata, sig);
		PKCS7_free(sig);
	} else
		ret = !BIO_write(outdata, indata + header->sigpos, header->siglen);

	return ret;
}

static int pe_verify_header(char *indata, char *infile, size_t filesize, FILE_HEADER *header)
{
	int ret = 1;

	if (filesize < 64) {
		printf("Corrupt DOS file - too short: %s\n", infile);
		ret = 0; /* FAILED */
	}
	/* SizeOfHeaders field specifies the combined size of an MS-DOS stub, PE header,
	 * and section headers rounded up to a multiple of FileAlignment. */
	header->header_size = GET_UINT32_LE(indata + 60);
	if (filesize < header->header_size + 160) {
		printf("Corrupt DOS file - too short: %s\n", infile);
		ret = 0; /* FAILED */
	}
	if (memcmp(indata + header->header_size, "PE\0\0", 4)) {
		printf("Unrecognized DOS file type: %s\n", infile);
		ret = 0; /* FAILED */
	}
	/* Magic field identifies the state of the image file. The most common number is
	 * 0x10B, which identifies it as a normal executable file,
	 * 0x20B identifies it as a PE32+ executable,
	 * 0x107 identifies it as a ROM image (not supported) */
	header->magic = GET_UINT16_LE(indata + header->header_size + 24);
	if (header->magic == 0x20b) {
		header->pe32plus = 1;
	} else if (header->magic == 0x10b) {
		header->pe32plus = 0;
	} else {
		printf("Corrupt PE file - found unknown magic %04X: %s\n", header->magic, infile);
		ret = 0; /* FAILED */
	}
	/* The image file checksum */
	header->pe_checksum = GET_UINT32_LE(indata + header->header_size + 88);
	/* NumberOfRvaAndSizes field specifies the number of data-directory entries
	 * in the remainder of the optional header. Each describes a location and size. */
	header->nrvas = GET_UINT32_LE(indata + header->header_size + 116 + header->pe32plus * 16);
	if (header->nrvas < 5) {
		printf("Can not handle PE files without certificate table resource: %s\n", infile);
		ret = 0; /* FAILED */
	}
	/* Certificate Table field specifies the attribute certificate table address (4 bytes) and size (4 bytes) */
	header->sigpos = GET_UINT32_LE(indata + header->header_size + 152 + header->pe32plus * 16);
	header->siglen = GET_UINT32_LE(indata + header->header_size + 152 + header->pe32plus * 16 + 4);

	/* Since fix for MS Bulletin MS12-024 we can really assume
	   that signature should be last part of file */
	if (header->sigpos > 0 && header->sigpos < filesize && header->sigpos + header->siglen != filesize) {
		printf("Corrupt PE file - current signature not at end of file: %s\n", infile);
		ret = 0; /* FAILED */
	}
	return ret;
}

static void pe_modify_header(char *indata, FILE_HEADER *header, BIO *hash, BIO *outdata)
{
	int len = 0, i;
	static char buf[64*1024];

	i = header->header_size + 88;
	BIO_write(hash, indata, i);
	memset(buf, 0, 4);
	BIO_write(outdata, buf, 4); /* zero out checksum */
	i += 4;
	BIO_write(hash, indata + i, 60 + header->pe32plus * 16);
	i += 60 + header->pe32plus * 16;
	memset(buf, 0, 8);
	BIO_write(outdata, buf, 8); /* zero out sigtable offset + pos */
	i += 8;
	BIO_write(hash, indata + i, header->fileend - i);

	/* pad (with 0's) pe file to 8 byte boundary */
	len = 8 - header->fileend % 8;
	if (len > 0 && len != 8) {
		memset(buf, 0, len);
		BIO_write(hash, buf, len);
		header->fileend += len;
	}
}

/*
 * CAB file support
 * https://www.file-recovery.com/cab-signature-format.htm
 */

static int cab_verify_header(char *indata, char *infile, size_t filesize, FILE_HEADER *header)
{
	int ret = 1;
	uint32_t reserved;

	if (filesize < 44) {
		printf("Corrupt cab file - too short: %s\n", infile);
		ret = 0; /* FAILED */
	}
	reserved = GET_UINT32_LE(indata + 4);
	if (reserved) {
		printf("Reserved1: 0x%08X\n", reserved);
		ret = 0; /* FAILED */
	}
	/* flags specify bit-mapped values that indicate the presence of optional data */
	header->flags = GET_UINT16_LE(indata + 30);
#if 1
	if (header->flags & FLAG_PREV_CABINET) {
		/* FLAG_NEXT_CABINET works */
		printf("Multivolume cabinet file is unsupported: flags 0x%04X\n", header->flags);
		ret = 0; /* FAILED */
	}
#endif
	if (header->flags & FLAG_RESERVE_PRESENT) {
		/*
		* Additional headers is located at offset 36 (cbCFHeader, cbCFFolder, cbCFData);
		* size of header (4 bytes, little-endian order) must be 20 (checkpoint).
		*/
		header->header_size = GET_UINT32_LE(indata + 36);
		if (header->header_size != 20) {
			printf("Additional header size: 0x%08X\n", header->header_size);
			ret = 0; /* FAILED */
		}
		reserved = GET_UINT32_LE(indata + 40);
		if (reserved != 0x00100000) {
			printf("abReserved: 0x%08X\n", reserved);
			ret = 0; /* FAILED */
		}
		/*
		* File size is defined at offset 8, however if additional header exists, this size is not valid.
		* sigpos - additional data offset is located at offset 44 (from file beginning)
		* and consist of 4 bytes (little-endian order)
		* siglen - additional data size is located at offset 48 (from file beginning)
		* and consist of 4 bytes (little-endian order)
		* If there are additional headers, size of the CAB archive file is calcualted
		* as additional data offset plus additional data size.
		*/
		header->sigpos = GET_UINT32_LE(indata + 44);
		header->siglen = GET_UINT32_LE(indata + 48);
		if (header->sigpos < filesize && header->sigpos + header->siglen != filesize) {
			printf("Additional data offset:\t%u bytes\nAdditional data size:\t%u bytes\n",
					header->sigpos, header->siglen);
			printf("File size:\t\t%lu bytes\n", filesize);
			ret = 0; /* FAILED */
		}
	}
	return ret;
}

/* Compute a message digest value of the signed or unsigned CAB file */
static void cab_calc_digest(char *indata, const EVP_MD *md, unsigned char *mdbuf, FILE_HEADER *header)
{
	BIO *bio;
	static unsigned char bfb[16*1024*1024];
	EVP_MD_CTX *mdctx;
	uint32_t offset, coffFiles;

	if (header->sigpos)
		offset = header->sigpos;
	else
		offset = header->fileend;

	bio = BIO_new_mem_buf(indata, offset);
	mdctx = EVP_MD_CTX_new();
	EVP_DigestInit(mdctx, md);
	memset(mdbuf, 0, EVP_MAX_MD_SIZE);
	(void)BIO_seek(bio, 0);

	/* u1 signature[4] 4643534D MSCF: 0-3 */
	BIO_read(bio, bfb, 4);
	EVP_DigestUpdate(mdctx, bfb, 4);
	/* u4 reserved1 00000000: 4-7 */
	BIO_read(bio, bfb, 4);
	if (header->sigpos) {
		uint16_t nfolders, flags;
		/*
		 * u4 cbCabinet - size of this cabinet file in bytes: 8-11
		 * u4 reserved2 00000000: 12-15
		 */
		BIO_read(bio, bfb, 8);
		EVP_DigestUpdate(mdctx, bfb, 8);
		 /* u4 coffFiles - offset of the first CFFILE entry: 16-19 */
		BIO_read(bio, bfb, 4);
		coffFiles = GET_UINT32_LE(bfb);
		EVP_DigestUpdate(mdctx, bfb, 4);
		/*
		 * u4 reserved3 00000000: 20-23
		 * u1 versionMinor 03: 24
		 * u1 versionMajor 01: 25
		 */
		BIO_read(bio, bfb, 6);
		EVP_DigestUpdate(mdctx, bfb, 6);
		/* u2 cFolders - number of CFFOLDER entries in this cabinet: 26-27 */
		BIO_read(bio, bfb, 2);
		nfolders = GET_UINT16_LE(bfb);
		EVP_DigestUpdate(mdctx, bfb, 2);
		/* u2 cFiles - number of CFFILE entries in this cabinet: 28-29 */
		BIO_read(bio, bfb, 2);
		EVP_DigestUpdate(mdctx, bfb, 2);
		/* u2 flags: 30-31 */
		BIO_read(bio, bfb, 2);
		flags = GET_UINT16_LE(bfb);
		EVP_DigestUpdate(mdctx, bfb, 2);
		/* u2 setID must be the same for all cabinets in a set: 32-33 */
		BIO_read(bio, bfb, 2);
		EVP_DigestUpdate(mdctx, bfb, 2);
		/*
		* u2 iCabinet - number of this cabinet file in a set: 34-35
		* u2 cbCFHeader: 36-37
		* u1 cbCFFolder: 38
		* u1 cbCFData: 39
		* u22 abReserve: 40-55
		* - Additional data offset: 44-47
		* - Additional data size: 48-51
		*/
		BIO_read(bio, bfb, 22);
		/* u22 abReserve: 56-59 */
		BIO_read(bio, bfb, 4);
		EVP_DigestUpdate(mdctx, bfb, 4);

		/* TODO */
		if (flags & FLAG_PREV_CABINET) {
			/* szCabinetPrev */
			do {
				BIO_read(bio, bfb, 1);
				EVP_DigestUpdate(mdctx, bfb, 1);
			} while (bfb[0]);
			/* szDiskPrev */
			do {
				BIO_read(bio, bfb, 1);
				EVP_DigestUpdate(mdctx, bfb, 1);
			} while (bfb[0]);
		}
		if (flags & FLAG_NEXT_CABINET) {
			/* szCabinetNext */
			do {
				BIO_read(bio, bfb, 1);
				EVP_DigestUpdate(mdctx, bfb, 1);
			} while (bfb[0]);
			/* szDiskNext */
			do {
				BIO_read(bio, bfb, 1);
				EVP_DigestUpdate(mdctx, bfb, 1);
			} while (bfb[0]);
		}
		/*
		 * (u8 * cFolders) CFFOLDER - structure contains information about
		 * one of the folders or partial folders stored in this cabinet file
		 */
		while (nfolders) {
			BIO_read(bio, bfb, 8);
			EVP_DigestUpdate(mdctx, bfb, 8);
			nfolders--;
		}
	} else {
		/* read what's left of the unsigned PE file */
		coffFiles = 8;
	}
	/* (variable) ab - the compressed data bytes */
	while (coffFiles < offset) {
		int l;
		uint32_t want = offset - coffFiles;
		if (want > sizeof bfb)
			want = sizeof bfb;
		l = BIO_read(bio, bfb, want);
		if (l <= 0)
			break;
		EVP_DigestUpdate(mdctx, bfb, l);
		coffFiles += l;
	}

	EVP_DigestFinal(mdctx, mdbuf, NULL);
	EVP_MD_CTX_free(mdctx);
	BIO_free(bio);
}

static int cab_verify_pkcs7(SIGNATURE *signature, char *indata, FILE_HEADER *header,
			GLOBAL_OPTIONS *options)
{
	int ret = 1, mdok, mdtype = -1;
	unsigned char mdbuf[EVP_MAX_MD_SIZE];
	unsigned char cmdbuf[EVP_MAX_MD_SIZE];
	char hexbuf[EVP_MAX_MD_SIZE*2+1];
	const EVP_MD *md;

	if (is_content_type(signature->p7, SPC_INDIRECT_DATA_OBJID)) {
		ASN1_STRING *content_val = signature->p7->d.sign->contents->d.other->value.sequence;
		const unsigned char *p = content_val->data;
		SpcIndirectDataContent *idc = d2i_SpcIndirectDataContent(NULL, &p, content_val->length);
		if (idc) {
			if (idc->messageDigest && idc->messageDigest->digest && idc->messageDigest->digestAlgorithm) {
				mdtype = OBJ_obj2nid(idc->messageDigest->digestAlgorithm->algorithm);
				memcpy(mdbuf, idc->messageDigest->digest->data, idc->messageDigest->digest->length);
			}
			SpcIndirectDataContent_free(idc);
		}
	}
	if (mdtype == -1) {
		printf("Failed to extract current message digest\n\n");
		goto out;
	}
	printf("Message digest algorithm  : %s\n", OBJ_nid2sn(mdtype));

	md = EVP_get_digestbynid(mdtype);
	tohex(mdbuf, hexbuf, EVP_MD_size(md));
	printf("Current message digest    : %s\n", hexbuf);

	cab_calc_digest(indata, md, cmdbuf, header);

	tohex(cmdbuf, hexbuf, EVP_MD_size(md));
	mdok = !memcmp(mdbuf, cmdbuf, EVP_MD_size(md));
	printf("Calculated message digest : %s%s\n\n", hexbuf, mdok ? "" : "    MISMATCH!!!");
	if (!mdok) {
		printf("Signature verification: failed\n\n");
		goto out;
	}

	ret = verify_signature(signature, options);
out:
	if (!ret)
		ERR_print_errors_fp(stdout);
	return ret;
}

static PKCS7 *extract_existing_pkcs7(char *indata, FILE_HEADER *header)
{
	PKCS7 *p7 = NULL;
	const unsigned char *blob;

	blob = (unsigned char*)indata + header->sigpos;
	p7 = d2i_PKCS7(NULL, &blob, header->siglen);
	return p7;
}

static int cab_verify_file(char *indata, FILE_HEADER *header, GLOBAL_OPTIONS *options)
{
	int i, ret = 1;
	PKCS7 *p7;
	STACK_OF(SIGNATURE) *signatures = sk_SIGNATURE_new_null();

	if (header->header_size != 20) {
		printf("No signature found\n\n");
		goto out;
	}
	p7 = extract_existing_pkcs7(indata, header);
	if (!p7) {
		printf("Failed to extract PKCS7 data\n\n");
		goto out;
	}
	if (!append_signature_list(&signatures, p7, 1)) {
		printf("Failed to create signature list\n\n");
		PKCS7_free(p7);
		goto out;
	}
	for (i = 0; i < sk_SIGNATURE_num(signatures); i++) {
		SIGNATURE *signature = sk_SIGNATURE_value(signatures, i);
		printf("Signature Index: %d %s\n", i, i==0 ? " (Primary Signature)" : "");
		ret &= cab_verify_pkcs7(signature, indata, header, options);
	}
	printf("Number of verified signatures: %d\n", i);
out:
	sk_SIGNATURE_pop_free(signatures, signature_free);
	return ret;
}

static int cab_extract_file(char *indata, FILE_HEADER *header, BIO *outdata, int output_pkcs7)
{
	int ret = 0;
	PKCS7 *sig;

	(void)BIO_reset(outdata);
	if (output_pkcs7) {
		sig = extract_existing_pkcs7(indata, header);
		if (!sig) {
			printf("Unable to extract existing signature\n");
			return 1; /* FAILED */
		}
		ret = !PEM_write_bio_PKCS7(outdata, sig);
		PKCS7_free(sig);
	} else
		ret = !BIO_write(outdata, indata + header->sigpos, header->siglen);

	return ret;
}

static void cab_optional_names(uint16_t flags, char *indata, BIO *outdata, int *len)
{
	int i;

	i = *len;
	/* TODO */
	if (flags & FLAG_PREV_CABINET) {
		/* szCabinetPrev */
		while (GET_UINT8_LE(indata+i)) {
			BIO_write(outdata, indata+i, 1);
			i++;
		}
		BIO_write(outdata, indata+i, 1);
		i++;
		/* szDiskPrev */
		while (GET_UINT8_LE(indata+i)) {
			BIO_write(outdata, indata+i, 1);
			i++;
		}
		BIO_write(outdata, indata+i, 1);
		i++;
	}
	if (flags & FLAG_NEXT_CABINET) {
		/* szCabinetNext */
		while (GET_UINT8_LE(indata+i)) {
			BIO_write(outdata, indata+i, 1);
			i++;
		}
		BIO_write(outdata, indata+i, 1);
		i++;
		/* szDiskNext */
		while (GET_UINT8_LE(indata+i)) {
			BIO_write(outdata, indata+i, 1);
			i++;
		}
		BIO_write(outdata, indata+i, 1);
		i++;
	}
	*len = i;
}

static int cab_remove_file(char *indata, FILE_HEADER *header, size_t filesize, BIO *outdata)
{
	int i;
	uint32_t tmp;
	uint16_t nfolders, flags;
	static char buf[64*1024];

	/*
	 * u1 signature[4] 4643534D MSCF: 0-3
	 * u4 reserved1 00000000: 4-7
	 */
	BIO_write(outdata, indata, 8);
	/* u4 cbCabinet - size of this cabinet file in bytes: 8-11 */
	tmp = GET_UINT32_LE(indata+8) - 24;
	PUT_UINT32_LE(tmp, buf);
	BIO_write(outdata, buf, 4);
	/* u4 reserved2 00000000: 12-15 */
	BIO_write(outdata, indata+12, 4);
	/* u4 coffFiles - offset of the first CFFILE entry: 16-19 */
	tmp = GET_UINT32_LE(indata+16) - 24;
	PUT_UINT32_LE(tmp, buf);
	BIO_write(outdata, buf, 4);
	/*
	 * u4 reserved3 00000000: 20-23
	 * u1 versionMinor 03: 24
	 * u1 versionMajor 01: 25
	 * u2 cFolders - number of CFFOLDER entries in this cabinet: 26-27
	 * u2 cFiles - number of CFFILE entries in this cabinet: 28-29
	 */
	BIO_write(outdata, indata+20, 10);
	/* u2 flags: 30-31 */
	flags = GET_UINT16_LE(indata+30);
	PUT_UINT32_LE(flags & (FLAG_PREV_CABINET | FLAG_NEXT_CABINET), buf);
	BIO_write(outdata, buf, 2);
	/*
	 * u2 setID must be the same for all cabinets in a set: 32-33
	 * u2 iCabinet - number of this cabinet file in a set: 34-35
	 */
	BIO_write(outdata, indata+32, 4);
	i = 60;
	cab_optional_names(flags, indata, outdata, &i);
	/*
	 * (u8 * cFolders) CFFOLDER - structure contains information about
	 * one of the folders or partial folders stored in this cabinet file
	 */
	nfolders = GET_UINT16_LE(indata + 26);
	while (nfolders) {
		tmp = GET_UINT32_LE(indata+i);
		tmp -= 24;
		PUT_UINT32_LE(tmp, buf);
		BIO_write(outdata, buf, 4);
		BIO_write(outdata, indata+i+4, 4);
		i+=8;
		nfolders--;
	}
	/* Write what's left - the compressed data bytes */
	BIO_write(outdata, indata + i, filesize - header->siglen - i);

	return 0; /* OK */
}

static void cab_modify_header(char *indata, FILE_HEADER *header, BIO *hash, BIO *outdata)
{
	int i;
	uint16_t nfolders, flags;
	static char buf[64*1024];

	/* u1 signature[4] 4643534D MSCF: 0-3 */
	BIO_write(hash, indata, 4);
	/* u4 reserved1 00000000: 4-7 */
	BIO_write(outdata, indata+4, 4);
	/*
	 * u4 cbCabinet - size of this cabinet file in bytes: 8-11
	 * u4 reserved2 00000000: 12-15
	 * u4 coffFiles - offset of the first CFFILE entry: 16-19
	 * u4 reserved3 00000000: 20-23
	 * u1 versionMinor 03: 24
	 * u1 versionMajor 01: 25
	 * u2 cFolders - number of CFFOLDER entries in this cabinet: 26-27
	 * u2 cFiles - number of CFFILE entries in this cabinet: 28-29
	 */
	BIO_write(hash, indata+8, 22);
	/* u2 flags: 30-31 */
	flags = GET_UINT16_LE(indata+30);
	PUT_UINT32_LE(flags, buf);
	BIO_write(hash, buf, 2);
	/* u2 setID must be the same for all cabinets in a set: 32-33 */
	BIO_write(hash, indata+32, 2);
	/*
	 * u2 iCabinet - number of this cabinet file in a set: 34-35
	 * u2 cbCFHeader: 36-37
	 * u1 cbCFFolder: 38
	 * u1 cbCFData: 39
	 * u16 abReserve: 40-55
	 * - Additional data offset: 44-47
	 * - Additional data size: 48-51
	 */
	BIO_write(outdata, indata+34, 22);
	/* u4 abReserve: 56-59 */
	BIO_write(hash, indata+56, 4);

	i = 60;
	cab_optional_names(flags, indata, hash, &i);
	/*
	 * (u8 * cFolders) CFFOLDER - structure contains information about
	 * one of the folders or partial folders stored in this cabinet file
	 */
	nfolders = GET_UINT16_LE(indata + 26);
	while (nfolders) {
		BIO_write(hash, indata + i, 8);
		i += 8;
		nfolders--;
	}
	/* Write what's left - the compressed data bytes */
	BIO_write(hash, indata + i, header->sigpos - i);
}

static void cab_add_header(char *indata, FILE_HEADER *header, BIO *hash, BIO *outdata)
{
	int i;
	uint32_t tmp;
	uint16_t nfolders, flags;
	static char buf[64*1024];
	u_char cabsigned[] = {
		0x14, 0x00, 0x00, 0x00, 0x00, 0x00, 0x10, 0x00,
		0xde, 0xad, 0xbe, 0xef, /* size of cab file */
		0xde, 0xad, 0xbe, 0xef, /* size of asn1 blob */
		0x00, 0x00, 0x00, 0x00, 0x00, 0x00, 0x00, 0x00
	};

	/* u1 signature[4] 4643534D MSCF: 0-3 */
	BIO_write(hash, indata, 4);
	/* u4 reserved1 00000000: 4-7 */
	BIO_write(outdata, indata+4, 4);
	/* u4 cbCabinet - size of this cabinet file in bytes: 8-11 */
	tmp = GET_UINT32_LE(indata+8) + 24;
	PUT_UINT32_LE(tmp, buf);
	BIO_write(hash, buf, 4);
	/* u4 reserved2 00000000: 12-15 */
	BIO_write(hash, indata+12, 4);
	/* u4 coffFiles - offset of the first CFFILE entry: 16-19 */
	tmp = GET_UINT32_LE(indata+16) + 24;
	PUT_UINT32_LE(tmp, buf+4);
	BIO_write(hash, buf+4, 4);
	/*
	 * u4 reserved3 00000000: 20-23
	 * u1 versionMinor 03: 24
	 * u1 versionMajor 01: 25
	 * u2 cFolders - number of CFFOLDER entries in this cabinet: 26-27
	 * u2 cFiles - number of CFFILE entries in this cabinet: 28-29
	 */
	memcpy(buf+4, indata+20, 10);
	flags = GET_UINT16_LE(indata+30);
	buf[4+10] = flags | FLAG_RESERVE_PRESENT;
	/* u2 setID must be the same for all cabinets in a set: 32-33 */
	memcpy(buf+16, indata+32, 2);
	BIO_write(hash, buf+4, 14);
	/* u2 iCabinet - number of this cabinet file in a set: 34-35 */
	BIO_write(outdata, indata+34, 2);
	memcpy(cabsigned+8, buf, 4);
	BIO_write(outdata, cabsigned, 20);
	BIO_write(hash, cabsigned+20, 4);

	i = 36;
	cab_optional_names(flags, indata, hash, &i);
	/*
	 * (u8 * cFolders) CFFOLDER - structure contains information about
	 * one of the folders or partial folders stored in this cabinet file
	 */
	nfolders = GET_UINT16_LE(indata + 26);
	while (nfolders) {
		tmp = GET_UINT32_LE(indata + i);
		tmp += 24;
		PUT_UINT32_LE(tmp, buf);
		BIO_write(hash, buf, 4);
		BIO_write(hash, indata + i + 4, 4);
		i += 8;
		nfolders--;
	}
	/* Write what's left - the compressed data bytes */
	BIO_write(hash, indata + i, header->fileend - i);
}

/*
 * CAT file support
 * Catalog files are a bit odd, in that they are only a PKCS7 blob.
 */

static PKCS7 *cat_extract_existing_pkcs7(char *indata, FILE_HEADER *header)
{
	PKCS7 *p7 = NULL;
	const unsigned char *blob;

	blob = (unsigned char*)indata;
	p7 = d2i_PKCS7(NULL, &blob, header->fileend);
	return p7;
}

static int cat_verify_header(char *indata, size_t filesize, FILE_HEADER *header)
{
	PKCS7 *p7;
	PKCS7_SIGNER_INFO *si;

	p7 = cat_extract_existing_pkcs7(indata, header);
	if (!p7) {
		return 0; /* FAILED */
	}
	if (!PKCS7_type_is_signed(p7)) {
		PKCS7_free(p7);
		return 0; /* FAILED */
	}
	si = sk_PKCS7_SIGNER_INFO_value(p7->d.sign->signer_info, 0);
	if (si == NULL) {
		/* catalog file is unsigned */
		header->sigpos = filesize;
	}

	header->fileend = filesize;
	PKCS7_free(p7);
	return 1; /* OK */
}

/*
 * If the attribute type is SPC_INDIRECT_DATA_OBJID, get a digest algorithm and a message digest
 * from the content and compare the message digest against the computed message digest of the file
 */
static int cat_verify_member(CatalogAuthAttr *attribute, char *indata, FILE_HEADER *header,
			file_type_t filetype)
{
	int ret = 1;
	unsigned char *ph = NULL;
	ASN1_OBJECT *indir_objid = OBJ_txt2obj(SPC_INDIRECT_DATA_OBJID, 1);

	if (attribute && !OBJ_cmp(attribute->type, indir_objid)) {
		int mdok, mdtype = -1, phtype = -1;
		unsigned char mdbuf[EVP_MAX_MD_SIZE];
		unsigned char cmdbuf[EVP_MAX_MD_SIZE];
		char hexbuf[EVP_MAX_MD_SIZE*2+1];
		size_t phlen = 0;
		const EVP_MD *md;
		ASN1_TYPE *content;
		SpcIndirectDataContent *idc;

		ASN1_STRING *content_val = attribute->contents->value.sequence;
		const unsigned char *p = content_val->data;
		STACK_OF(ASN1_TYPE) *contents = d2i_ASN1_SET_ANY(NULL, &p, content_val->length);
		if (contents == NULL)
			goto out;

		content = sk_ASN1_TYPE_value(contents, 0);
		sk_ASN1_TYPE_free(contents);
		content_val = content->value.sequence;
		p = content_val->data;
		idc = d2i_SpcIndirectDataContent(NULL, &p, content_val->length);
		if (idc) {
			if (header->sigpos) {
				/* try to get a page hash if the file is signed */
				pe_extract_page_hash(idc->data, &ph, &phlen, &phtype);
			}
			if (idc->messageDigest && idc->messageDigest->digest && idc->messageDigest->digestAlgorithm) {
				/* get a digest algorithm a message digest of the file from the content */
				mdtype = OBJ_obj2nid(idc->messageDigest->digestAlgorithm->algorithm);
				memcpy(mdbuf, idc->messageDigest->digest->data, idc->messageDigest->digest->length);
			}
			SpcIndirectDataContent_free(idc);
		}
		ASN1_TYPE_free(content);
		if (mdtype == -1) {
			printf("Failed to extract current message digest\n\n");
			goto out;
		}
		md = EVP_get_digestbynid(mdtype);
		/* compute a message digest of the input file */
		switch (filetype) {
			case FILE_TYPE_CAB:
				cab_calc_digest(indata, md, cmdbuf, header);
				break;
			case FILE_TYPE_PE:
				pe_calc_digest(indata, md, cmdbuf, header);
				break;
			case FILE_TYPE_MSI:
				msi_calc_digest(indata, md, cmdbuf, header->fileend);
				break;
			default:
				break;
			}
		mdok = !memcmp(mdbuf, cmdbuf, EVP_MD_size(md));
		if (mdok) {
			printf("Message digest algorithm  : %s\n", OBJ_nid2sn(mdtype));
			tohex(mdbuf, hexbuf, EVP_MD_size(md));
			printf("Current message digest    : %s\n", hexbuf);
			tohex(cmdbuf, hexbuf, EVP_MD_size(md));
			printf("Calculated message digest : %s\n\n", hexbuf);
		} else {
			goto out;
		}

		if (phlen > 0) {
			size_t cphlen = 0;
			unsigned char *cph;
			cph = pe_calc_page_hash(indata, header->header_size, header->pe32plus, header->sigpos, phtype, &cphlen);
			tohex(cph, hexbuf, (cphlen < 32) ? cphlen : 32);
			mdok = (phlen = cphlen) && !memcmp(ph, cph, phlen);
			OPENSSL_free(cph);
			if (mdok) {
				printf("Page hash algorithm  : %s\n", OBJ_nid2sn(phtype));
				tohex(ph, hexbuf, (phlen < 32) ? phlen : 32);
				printf("Page hash            : %s\n", hexbuf);
				printf("Calculated page hash : %s\n\n", hexbuf);
			} else {
				goto out;
			}
		}
		ret = 0; /* OK */
	}
out:
	ASN1_OBJECT_free(indir_objid);
	OPENSSL_free(ph);
	return ret;
}

/*
 * If the message digest of the input file is found in the catalog file,
 * or the input file itself is a catalog file, verify the signature.
 */
static int cat_verify_pkcs7(SIGNATURE *signature, char *indata, FILE_HEADER *header,
				file_type_t filetype, GLOBAL_OPTIONS *options)
{
	int ret = 1, ok = 0;

	/* A CTL (MS_CTL_OBJID) is a list of hashes of certificates or a list of hashes files */
	if (options->catalog && is_content_type(signature->p7, MS_CTL_OBJID)) {
		ASN1_STRING *content_val = signature->p7->d.sign->contents->d.other->value.sequence;
		const unsigned char *p = content_val->data;
		MsCtlContent *ctlc = d2i_MsCtlContent(NULL, &p, content_val->length);
		if (ctlc) {
			int i, j;
			/* find the message digest of the file for all files added to the catalog file */
			for (i = 0; i < sk_CatalogInfo_num(ctlc->header_attributes); i++) {
				STACK_OF(CatalogAuthAttr) *attributes;
				CatalogInfo *header_attr = sk_CatalogInfo_value(ctlc->header_attributes, i);
				if (header_attr == NULL)
					continue;
				attributes = header_attr->attributes;
				for (j = 0; j < sk_CatalogAuthAttr_num(attributes); j++) {
					CatalogAuthAttr *attribute = sk_CatalogAuthAttr_value(attributes, j);
					if (!cat_verify_member(attribute, indata, header, filetype)) {
						/* computed message digest of the file is found in the catalog file */
						ok = 1;
						break;
					}
				}
				if (ok) {
					break;
				}
			}
			MsCtlContent_free(ctlc);
		}
	} else {
		/* the input file is a catalog file */
		ok = 1;
	}
	if (ok) {
		/* a message digest value of the catalog file is checked by PKCS7_verify() */
		ret = verify_signature(signature, options);
	} else {
		printf("File not found in the specified catalog.\n\n");
	}
	if (!ret)
		ERR_print_errors_fp(stdout);
	return ret;
}

static int cat_verify_file(char *catdata, FILE_HEADER *catheader,
				char *indata, FILE_HEADER *header, file_type_t filetype, GLOBAL_OPTIONS *options)
{
	int i, ret = 1;
	PKCS7 *p7;
	STACK_OF(SIGNATURE) *signatures = sk_SIGNATURE_new_null();

	if (header->sigpos == header->fileend ||
			(options->catalog && (catheader->sigpos == catheader->fileend))) {
		printf("No signature found\n\n");
		goto out;
	}
	if (options->catalog)
		p7 = cat_extract_existing_pkcs7(catdata, catheader);
	else
		p7 = cat_extract_existing_pkcs7(indata, header);
	if (!append_signature_list(&signatures, p7, 1)) {
		printf("Failed to create signature list\n\n");
		PKCS7_free(p7);
		goto out;
	}
	for (i = 0; i < sk_SIGNATURE_num(signatures); i++) {
		SIGNATURE *signature = sk_SIGNATURE_value(signatures, i);
		if (!options->catalog)
			printf("Signature Index: %d %s\n", i, i==0 ? " (Primary Signature)" : "");
		ret &= cat_verify_pkcs7(signature, indata, header, filetype, options);
	}
	printf("Number of verified signatures: %d\n", i);
out:
	sk_SIGNATURE_pop_free(signatures, signature_free);
	return ret;
}

static void add_jp_attribute(PKCS7_SIGNER_INFO *si, int jp)
{
	ASN1_STRING *astr;
	int len;
	const u_char *attrs = NULL;

	switch (jp) {
		case 0:
			attrs = java_attrs_low;
			len = sizeof java_attrs_low;
			break;
		case 1:
			/* XXX */
		case 2:
			/* XXX */
		default:
			break;
		}
	if (attrs) {
		astr = ASN1_STRING_new();
		ASN1_STRING_set(astr, attrs, len);
		PKCS7_add_signed_attribute(si, OBJ_txt2nid(MS_JAVA_SOMETHING),
				V_ASN1_SEQUENCE, astr);
	}
}

static void add_purpose_attribute(PKCS7_SIGNER_INFO *si, int comm)
{
	ASN1_STRING *astr;

	astr = ASN1_STRING_new();
	if (comm) {
		ASN1_STRING_set(astr, purpose_comm, sizeof purpose_comm);
	} else {
		ASN1_STRING_set(astr, purpose_ind, sizeof purpose_ind);
	}
	PKCS7_add_signed_attribute(si, OBJ_txt2nid(SPC_STATEMENT_TYPE_OBJID),
			V_ASN1_SEQUENCE, astr);
}

static int add_opus_attribute(PKCS7_SIGNER_INFO *si, char *desc, char *url)
{
	SpcSpOpusInfo *opus;
	ASN1_STRING *astr;
	int len;
	u_char *p = NULL;

	opus = createOpus(desc, url);
	if ((len = i2d_SpcSpOpusInfo(opus, NULL)) <= 0 || (p = OPENSSL_malloc(len)) == NULL) {
		SpcSpOpusInfo_free(opus);
		return 0; /* FAILED */
	}
	i2d_SpcSpOpusInfo(opus, &p);
	p -= len;
	astr = ASN1_STRING_new();
	ASN1_STRING_set(astr, p, len);
	OPENSSL_free(p);

	PKCS7_add_signed_attribute(si, OBJ_txt2nid(SPC_SP_OPUS_INFO_OBJID),
			V_ASN1_SEQUENCE, astr);

	SpcSpOpusInfo_free(opus);
	return 1; /* OK */
}

static PKCS7 *create_new_signature(file_type_t type,
			GLOBAL_OPTIONS *options, CRYPTO_PARAMS *cparams)
{
	int i, signer = -1;
	PKCS7 *sig;
	PKCS7_SIGNER_INFO *si = NULL;

	sig = PKCS7_new();
	PKCS7_set_type(sig, NID_pkcs7_signed);

	if (cparams->cert != NULL) {
		/*
		 * the private key and corresponding certificate are parsed from the PKCS12
		 * structure or loaded from the security token, so we may omit to check
		 * the consistency of a private key with the public key in an X509 certificate
		 */
		si = PKCS7_add_signature(sig, cparams->cert, cparams->pkey, options->md);
	} else {
		/* find the signer's certificate located somewhere in the whole certificate chain */
		for (i=0; i<sk_X509_num(cparams->certs); i++) {
			X509 *signcert = sk_X509_value(cparams->certs, i);
			if (X509_check_private_key(signcert, cparams->pkey)) {
				si = PKCS7_add_signature(sig, signcert, cparams->pkey, options->md);
				signer = i;
				break;
			}
		}
	}
	if (si == NULL) {
		printf("PKCS7_add_signature failed\n");
		return NULL; /* FAILED */
	}
	pkcs7_add_signing_time(si, options->signing_time);
	if (type == FILE_TYPE_CAT) {
		PKCS7_add_signed_attribute(si, NID_pkcs9_contentType,
			V_ASN1_OBJECT, OBJ_txt2obj(MS_CTL_OBJID, 1));
	} else {
		PKCS7_add_signed_attribute(si, NID_pkcs9_contentType,
			V_ASN1_OBJECT, OBJ_txt2obj(SPC_INDIRECT_DATA_OBJID, 1));
	}

	if (type == FILE_TYPE_CAB && options->jp >= 0)
		add_jp_attribute(si, options->jp);

	add_purpose_attribute(si, options->comm);

	if ((options->desc || options->url) &&
			!add_opus_attribute(si, options->desc, options->url)) {
		printf("Couldn't allocate memory for opus info\n");
		return NULL; /* FAILED */
	}
	PKCS7_content_new(sig, NID_pkcs7_data);

	/* add the signer's certificate */
	if (cparams->cert != NULL)
		PKCS7_add_certificate(sig, cparams->cert);
	if (signer != -1)
		PKCS7_add_certificate(sig, sk_X509_value(cparams->certs, signer));

	/* add the certificate chain */
	for (i=0; i<sk_X509_num(cparams->certs); i++) {
		if (i == signer)
			continue;
		PKCS7_add_certificate(sig, sk_X509_value(cparams->certs, i));
	}
	/* add all cross certificates */
	if (cparams->xcerts) {
		for (i=0; i<sk_X509_num(cparams->xcerts); i++)
			PKCS7_add_certificate(sig, sk_X509_value(cparams->xcerts, i));
	}
	/* add crls */
	if (cparams->crls) {
		for (i=0; i<sk_X509_CRL_num(cparams->crls); i++)
			PKCS7_add_crl(sig, sk_X509_CRL_value(cparams->crls, i));
	}
	return sig; /* OK */
}

static int add_unauthenticated_blob(PKCS7 *sig)
{
	PKCS7_SIGNER_INFO *si;
	ASN1_STRING *astr;
	u_char *p = NULL;
	int nid, len = 1024+4;
	/* Length data for ASN1 attribute plus prefix */
	char prefix[] = "\x0c\x82\x04\x00---BEGIN_BLOB---";
	char postfix[] = "---END_BLOB---";

	si = sk_PKCS7_SIGNER_INFO_value(sig->d.sign->signer_info, 0);
	if ((p = OPENSSL_malloc(len)) == NULL)
		return 1; /* FAILED */
	memset(p, 0, len);
	memcpy(p, prefix, sizeof prefix);
	memcpy(p + len - sizeof postfix, postfix, sizeof postfix);
	astr = ASN1_STRING_new();
	ASN1_STRING_set(astr, p, len);
	nid = OBJ_create(SPC_UNAUTHENTICATED_DATA_BLOB_OBJID,
		"unauthenticatedData", "unauthenticatedData");
	PKCS7_add_attribute(si, nid, V_ASN1_SEQUENCE, astr);
	OPENSSL_free(p);
	return 0; /* OK */
}

/*
 * Append signature to the outfile
 */
static int append_signature(PKCS7 *sig, PKCS7 *cursig, file_type_t type,
			GLOBAL_OPTIONS *options, MSI_PARAMS *msiparams, size_t *padlen, int *len, BIO *outdata)
{
	u_char *p = NULL;
	static char buf[64*1024];
	PKCS7 *outsig = NULL;

	if (type != FILE_TYPE_CAT && options->nest) {
		if (cursig == NULL) {
			printf("Internal error: No 'cursig' was extracted\n");
			return 1; /* FAILED */
		}
		if (pkcs7_set_nested_signature(cursig, sig, options->signing_time) == 0) {
			printf("Unable to append the nested signature to the current signature\n");
			return 1; /* FAILED */
		}
		outsig = cursig;
	} else {
		outsig = sig;
	}
	/* Append signature to outfile */
	if (((*len = i2d_PKCS7(outsig, NULL)) <= 0) || (p = OPENSSL_malloc(*len)) == NULL) {
		printf("i2d_PKCS memory allocation failed: %d\n", *len);
		return 1; /* FAILED */
	}
	i2d_PKCS7(outsig, &p);
	p -= *len;
	*padlen = (8 - *len%8) % 8;

	if (type == FILE_TYPE_PE) {
		PUT_UINT32_LE(*len + 8 + *padlen, buf);
		PUT_UINT16_LE(WIN_CERT_REVISION_2, buf + 4);
		PUT_UINT16_LE(WIN_CERT_TYPE_PKCS_SIGNED_DATA, buf + 6);
		BIO_write(outdata, buf, 8);
	}
	if (type == FILE_TYPE_PE || type == FILE_TYPE_CAB) {
		BIO_write(outdata, p, *len);
		/* pad (with 0's) asn1 blob to 8 byte boundary */
		if (*padlen > 0) {
			memset(p, 0, *padlen);
			BIO_write(outdata, p, *padlen);
		}
	} else if (type == FILE_TYPE_MSI) {
		int len_msi = *len;
		unsigned char *p_msi = OPENSSL_malloc(len_msi);
		memcpy(p_msi, p, len_msi);
		if (!msi_file_write(msiparams->msi, msiparams->dirent, p_msi, len_msi,
				msiparams->p_msiex, msiparams->len_msiex, outdata)) {
			printf("Saving the msi file failed\n");
			return 1; /* FAILED */
		}
	} else if (type == FILE_TYPE_CAT) {
		i2d_PKCS7_bio(outdata, outsig);
	}
	OPENSSL_free(p);
	return 0; /* OK */
}

static void update_data_size(file_type_t type, cmd_type_t cmd, FILE_HEADER *header,
		size_t padlen, int len, BIO *outdata)
{
	static char buf[64*1024];

	if (type == FILE_TYPE_PE) {
		if (cmd == CMD_SIGN || cmd == CMD_ADD || cmd == CMD_ATTACH) {
			/* Update signature position and size */
			(void)BIO_seek(outdata, header->header_size + 152 + header->pe32plus * 16);
			PUT_UINT32_LE(header->fileend, buf); /* Previous file end = signature table start */
			BIO_write(outdata, buf, 4);
			PUT_UINT32_LE(len+8+padlen, buf);
			BIO_write(outdata, buf, 4);
		}
		if (cmd == CMD_SIGN || cmd == CMD_REMOVE || cmd == CMD_ADD || cmd == CMD_ATTACH)
			pe_recalc_checksum(outdata, header);
	} else if (type == FILE_TYPE_CAB && (cmd == CMD_SIGN || cmd == CMD_ADD || cmd == CMD_ATTACH)) {
		/*
		 * Update additional data size.
		 * Additional data size is located at offset 0x30 (from file beginning)
		 * and consist of 4 bytes (little-endian order).
		 */
		(void)BIO_seek(outdata, 0x30);
		PUT_UINT32_LE(len+padlen, buf);
		BIO_write(outdata, buf, 4);
	}
}

static STACK_OF(X509) *PEM_read_certs_with_pass(BIO *bin, char *certpass)
{
	STACK_OF(X509) *certs = sk_X509_new_null();
	X509 *x509;
	(void)BIO_seek(bin, 0);
	while((x509 = PEM_read_bio_X509(bin, NULL, NULL, certpass)))
		sk_X509_push(certs, x509);
	if (!sk_X509_num(certs)) {
		sk_X509_free(certs);
		return NULL;
	}
	return certs;
}

static STACK_OF(X509) *PEM_read_certs(BIO *bin, char *certpass)
{
	STACK_OF(X509) *certs = PEM_read_certs_with_pass(bin, certpass);
	if (!certs)
		certs = PEM_read_certs_with_pass(bin, NULL);
	return certs;
}


static off_t get_file_size(const char *infile)
{
	int ret;
#ifdef _WIN32
	struct _stat st;
	ret = _stat(infile, &st);
#else
	struct stat st;
	ret = stat(infile, &st);
#endif
	if (ret) {
		printf("Failed to open file: %s\n", infile);
		return 0;
	}

	if (st.st_size < 4) {
		printf("Unrecognized file type - file is too short: %s\n", infile);
		return 0;
	}
	return st.st_size;
}

static char *map_file(const char *infile, const off_t size)
{
	char *indata = NULL;
#ifdef WIN32
	HANDLE fh, fm;
	fh = CreateFile(infile, GENERIC_READ, FILE_SHARE_READ , NULL, OPEN_EXISTING, 0, NULL);
	if (fh == INVALID_HANDLE_VALUE)
		return NULL;
	fm = CreateFileMapping(fh, NULL, PAGE_READONLY, 0, 0, NULL);
	if (fm == NULL)
		return NULL;
	indata = MapViewOfFile(fm, FILE_MAP_READ, 0, 0, 0);
#else
	int fd = open(infile, O_RDONLY);
	if (fd < 0)
		return NULL;
	indata = mmap(0, size, PROT_READ, MAP_PRIVATE, fd, 0);
	if (indata == MAP_FAILED)
		return NULL;
#endif
	return indata;
}

static int input_validation(file_type_t type, GLOBAL_OPTIONS *options, FILE_HEADER *header,
			MSI_PARAMS *msiparams, char *indata, size_t filesize)
{
	if (type == FILE_TYPE_CAB) {
		if (options->pagehash == 1)
			printf("Warning: -ph option is only valid for PE files\n");
		if (options->add_msi_dse == 1)
			printf("Warning: -add-msi-dse option is only valid for MSI files\n");
		if (!cab_verify_header(indata, options->infile, filesize, header)) {
			printf("Corrupt CAB file\n");
			return 0; /* FAILED */
		}
	} else if (type == FILE_TYPE_CAT) {
		if (options->nest)
			/* I've not tried using pkcs7_set_nested_signature as signtool won't do this */
			printf("Warning: CAT files do not support nesting\n");
		if (options->jp >= 0)
			printf("Warning: -jp option is only valid for CAB files\n");
		if (options->pagehash == 1)
			printf("Warning: -ph option is only valid for PE files\n");
		if (options->add_msi_dse == 1)
			printf("Warning: -add-msi-dse option is only valid for MSI files\n");
		if (!cat_verify_header(indata, filesize, header)) {
			printf("Corrupt CAT file: %s\n", options->infile);
			return 0; /* FAILED */
		}
	} else if (type == FILE_TYPE_PE) {
		if (options->jp >= 0)
			printf("Warning: -jp option is only valid for CAB files\n");
		if (options->add_msi_dse == 1)
			printf("Warning: -add-msi-dse option is only valid for MSI files\n");
		if (!pe_verify_header(indata, options->infile, filesize, header)) {
			printf("Corrupt PE file\n");
			return 0; /* FAILED */
		}
	} else if (type == FILE_TYPE_MSI) {
		if (options->pagehash == 1)
			printf("Warning: -ph option is only valid for PE files\n");
		if (options->jp >= 0)
			printf("Warning: -jp option is only valid for CAB files\n");
		if (!msi_verify_header(indata, options->infile, filesize, msiparams)) {
			printf("Corrupt MSI file\n");
			return 0; /* FAILED */
		}
	}
	return 1; /* OK */
}

static int check_attached_data(file_type_t type, FILE_HEADER *header, GLOBAL_OPTIONS *options,
		MSI_PARAMS *msiparams)
{
	size_t filesize;
	char *outdata;

	if (type == FILE_TYPE_PE) {
		filesize = get_file_size(options->outfile);
		if (!filesize) {
			printf("Error verifying result\n");
			return 1; /* FAILED */
		}
		outdata = map_file(options->outfile, filesize);
		if (!outdata) {
			printf("Error verifying result\n");
			return 1; /* FAILED */
		}
		if (!pe_verify_header(outdata, options->outfile, filesize, header)) {
			printf("Corrupt PE file\n");
			return 1; /* FAILED */
		}
		if (pe_verify_file(outdata, header, options)) {
			printf("Signature mismatch\n");
			return 1; /* FAILED */
		}
	} else if (type == FILE_TYPE_CAB) {
		filesize = get_file_size(options->outfile);
		if (!filesize) {
			printf("Error verifying result\n");
			return 1; /* FAILED */
		}
		outdata = map_file(options->outfile, filesize);
		if (!outdata) {
			printf("Error verifying result\n");
			return 1; /* FAILED */
		}
		if (!cab_verify_header(outdata, options->outfile, filesize, header)) {
			printf("Corrupt CAB file\n");
			return 1; /* FAILED */
		}
		if (cab_verify_file(outdata, header, options)) {
			printf("Signature mismatch\n");
			return 1; /* FAILED */
		}
	} else if (type == FILE_TYPE_MSI) {
		filesize = get_file_size(options->outfile);
		if (!filesize) {
			printf("Error verifying result\n");
			return 1; /* FAILED */
		}
		outdata = map_file(options->outfile, filesize);
		if (!outdata) {
			printf("Error verifying result\n");
			return 1; /* FAILED */
		}
		if (!msi_verify_header(outdata, options->outfile, filesize, msiparams)) {
			printf("Corrupt CAB file\n");
			return 1; /* FAILED */
		}
		if (msi_verify_file(msiparams, options)) {
			printf("Signature mismatch\n");
			return 1; /* FAILED */
		}
	} else {
		printf("Unknown input type for file: %s\n", options->infile);
		return 1; /* FAILED */
		}
	return 0; /* OK */
}

static int get_file_type(char *indata, char *infile, file_type_t *type)
{
	static u_char pkcs7_signed_data[] = {
		0x06, 0x09, 0x2a, 0x86, 0x48, 0x86, 0xf7, 0x0d, 0x01, 0x07, 0x02,
	};

	if (!memcmp(indata, "MSCF", 4)) {
		*type = FILE_TYPE_CAB;
	} else if (!memcmp(indata, "MZ", 2)) {
		*type = FILE_TYPE_PE;
	} else if (!memcmp(indata, msi_magic, sizeof msi_magic)) {
		*type = FILE_TYPE_MSI;
	} else if (!memcmp(indata + ((GET_UINT8_LE(indata+1) == 0x82) ? 4 : 5),
			pkcs7_signed_data, sizeof pkcs7_signed_data)) {
		/* the maximum size of a supported cat file is (2^24 -1) bytes */
		*type = FILE_TYPE_CAT;
	} else {
		printf("Unrecognized file type: %s\n", infile);
		return 0; /* FAILED */
	}
	return 1; /* OK */
}

#ifdef PROVIDE_ASKPASS
static char *getpassword(const char *prompt)
{
#ifdef HAVE_TERMIOS_H
	struct termios ofl, nfl;
	char *p, passbuf[1024], *pass;

	fputs(prompt, stdout);

	tcgetattr(fileno(stdin), &ofl);
	nfl = ofl;
	nfl.c_lflag &= ~ECHO;
	nfl.c_lflag |= ECHONL;

	if (tcsetattr(fileno(stdin), TCSANOW, &nfl) != 0) {
		printf("Failed to set terminal attributes\n");
		return NULL;
	}
	p = fgets(passbuf, sizeof passbuf, stdin);
	if (tcsetattr(fileno(stdin), TCSANOW, &ofl) != 0)
		printf("Failed to restore terminal attributes\n");
	if (!p) {
		printf("Failed to read password\n");
		return NULL;
	}
	passbuf[strlen(passbuf)-1] = 0x00;
	pass = OPENSSL_strdup(passbuf);
	memset(passbuf, 0, sizeof passbuf);
	return pass;
#else
	return getpass(prompt);
#endif
}
#endif

static int read_password(GLOBAL_OPTIONS *options)
{
	char passbuf[4096];
	int passfd, passlen;
	static const u_char utf8_bom[] = {0xef, 0xbb, 0xbf};

	if (options->readpass) {
		passfd = open(options->readpass, O_RDONLY);
		if (passfd < 0) {
			printf("Failed to open password file: %s\n", options->readpass);
			return 0; /* FAILED */
		}
		passlen = read(passfd, passbuf, sizeof passbuf - 1);
		close(passfd);
		if (passlen <= 0) {
			printf("Failed to read password from file: %s\n", options->readpass);
			return 0; /* FAILED */
		}
		while (passlen > 0 && (passbuf[passlen-1] == 0x0a || passbuf[passlen-1] == 0x0d)) {
			passlen--;
		}
		passbuf[passlen] = 0x00;
<<<<<<< HEAD
		options->pass = OPENSSL_strdup(passbuf);
		memset(passbuf, 0, sizeof passbuf);
=======
		if (!memcmp(passbuf, utf8_bom, sizeof utf8_bom)) {
			options->pass = OPENSSL_strdup(passbuf + sizeof utf8_bom);	
		} else {
			options->pass = OPENSSL_strdup(passbuf);
		}
		memset(passbuf, 0, sizeof(passbuf));
>>>>>>> de0bf341
#ifdef PROVIDE_ASKPASS
	} else if (options->askpass) {
		options->pass = getpassword("Password: ");
#endif
	}
	return 1; /* OK */
}

/*
 * Parse a PKCS#12 container with certificates and a private key.
 * If successful the private key will be written to cparams->pkey,
 * the corresponding certificate to cparams->cert
 * and any additional certificates to cparams->certs.
 */
static int read_pkcs12file(GLOBAL_OPTIONS *options, CRYPTO_PARAMS *cparams)
{
	BIO *btmp;
	PKCS12 *p12;
	int ret = 0;

	btmp = BIO_new_file(options->pkcs12file, "rb");
	if (!btmp) {
		printf("Failed to read PKCS#12 file: %s\n", options->pkcs12file);
		return 0; /* FAILED */
	}
	p12 = d2i_PKCS12_bio(btmp, NULL);
	if (!p12) {
		printf("Failed to extract PKCS#12 data: %s\n", options->pkcs12file);
		goto out; /* FAILED */
	}
	if (!PKCS12_parse(p12, options->pass ? options->pass : "", &cparams->pkey, &cparams->cert, &cparams->certs)) {
		printf("Failed to parse PKCS#12 file: %s (Wrong password?)\n", options->pkcs12file);
		PKCS12_free(p12);
		goto out; /* FAILED */
	}
	PKCS12_free(p12);
	ret = 1; /* OK */
out:
	BIO_free(btmp);
	return ret;
}

/* Obtain a copy of the whole X509_CRL chain */
STACK_OF(X509_CRL) *X509_CRL_chain_up_ref(STACK_OF(X509_CRL) *chain)
{
	STACK_OF(X509_CRL) *ret;
	int i;
	ret = sk_X509_CRL_dup(chain);
	if (ret == NULL)
		return NULL;
	for (i = 0; i < sk_X509_CRL_num(ret); i++) {
		X509_CRL *x = sk_X509_CRL_value(ret, i);
		if (!X509_CRL_up_ref(x))
			goto err;
	}
	return ret;
err:
	while (i-- > 0)
		X509_CRL_free(sk_X509_CRL_value(ret, i));
	sk_X509_CRL_free(ret);
	return NULL;
}

/*
 * Load certificates from a file.
 * If successful all certificates will be written to cparams->certs
 * and optional CRLs will be written to cparams->crls.
 */
static int read_certfile(GLOBAL_OPTIONS *options, CRYPTO_PARAMS *cparams)
{
	BIO *btmp;
	int ret = 0;

	btmp = BIO_new_file(options->certfile, "rb");
	if (!btmp) {
		printf("Failed to read certificate file: %s\n", options->certfile);
		return 0; /* FAILED */
	}
	/* .pem certificate file */
	cparams->certs = PEM_read_certs(btmp, "");

	/* .der certificate file */
	if (!cparams->certs) {
		X509 *x = NULL;
		(void)BIO_seek(btmp, 0);
		if (d2i_X509_bio(btmp, &x)) {
			cparams->certs = sk_X509_new_null();
			if (!sk_X509_push(cparams->certs, x)) {
				X509_free(x);
				goto out; /* FAILED */
			}
			printf("Warning: The certificate file contains a single x509 certificate\n");
		}
	}

	/* .spc or .p7b certificate file (PKCS#7 structure) */
	if (!cparams->certs) {
		PKCS7 *p7;
		(void)BIO_seek(btmp, 0);
		p7 = d2i_PKCS7_bio(btmp, NULL);
		if (!p7)
			goto out; /* FAILED */
		cparams->certs = X509_chain_up_ref(p7->d.sign->cert);

		/* additional CRLs may be supplied as part of a PKCS#7 signed data structure */
		if (p7->d.sign->crl)
			cparams->crls = X509_CRL_chain_up_ref(p7->d.sign->crl);
		PKCS7_free(p7);
	}

	ret = 1; /* OK */
out:
	if (ret == 0)
		printf("No certificate found\n");
	BIO_free(btmp);
	return ret;
}

/* Load additional (cross) certificates from a .pem file */
static int read_xcertfile(GLOBAL_OPTIONS *options, CRYPTO_PARAMS *cparams)
{
	BIO *btmp;
	int ret = 0;

	btmp = BIO_new_file(options->xcertfile, "rb");
	if (!btmp) {
		printf("Failed to read cross certificates file: %s\n", options->xcertfile);
		return 0; /* FAILED */
	}
	cparams->xcerts = PEM_read_certs(btmp, "");
	if (!cparams->xcerts) {
		printf("Failed to read cross certificates file: %s\n", options->xcertfile);
		goto out; /* FAILED */
	}

	ret = 1; /* OK */
out:
	BIO_free(btmp);
	return ret;
}

/* Load the private key from a file */
static int read_keyfile(GLOBAL_OPTIONS *options, CRYPTO_PARAMS *cparams)
{
	BIO *btmp;
	int ret = 0;

	btmp = BIO_new_file(options->keyfile, "rb");
	if (!btmp) {
		printf("Failed to read private key file: %s\n", options->keyfile);
		return 0; /* FAILED */
	}
	if (((cparams->pkey = d2i_PrivateKey_bio(btmp, NULL)) == NULL &&
			(BIO_seek(btmp, 0) == 0) &&
			(cparams->pkey = PEM_read_bio_PrivateKey(btmp, NULL, NULL, options->pass ? options->pass : "")) == NULL &&
			(BIO_seek(btmp, 0) == 0) &&
			(cparams->pkey = PEM_read_bio_PrivateKey(btmp, NULL, NULL, NULL)) == NULL)) {
		printf("Failed to decode private key file: %s (Wrong password?)\n", options->keyfile);
		goto out; /* FAILED */
	}
	ret = 1; /* OK */
out:
	BIO_free(btmp);
	return ret;
}

/*
 * Decode Microsoft Private Key (PVK) file.
 * PVK is a proprietary Microsoft format that stores a cryptographic private key.
 * PVK files are often password-protected.
 * A PVK file may have an associated .spc (PKCS7) certificate file.
 */
static char *find_pvk_key(GLOBAL_OPTIONS *options)
{
	unsigned char magic[4];
	/* Microsoft Private Key format Header Hexdump */
	unsigned char pvkhdr[4] = { 0x1e, 0xf1, 0xb5, 0xb0 };
	char *pvkfile = NULL;
	BIO *btmp;

	if (!options->keyfile
#ifndef OPENSSL_NO_ENGINE
			|| options->p11module
#endif /* OPENSSL_NO_ENGINE */
			)
		return NULL; /* FAILED */
	btmp = BIO_new_file(options->keyfile, "rb");
	if (!btmp)
		return NULL; /* FAILED */
	magic[0] = 0x00;
	BIO_read(btmp, magic, 4);
	if (!memcmp(magic, pvkhdr, 4)) {
		pvkfile = options->keyfile;
		options->keyfile = NULL;
	}
	BIO_free(btmp);
	return pvkfile;
}

static int read_pvk_key(GLOBAL_OPTIONS *options, CRYPTO_PARAMS *cparams)
{
	BIO *btmp;
	int ret = 0;

	btmp = BIO_new_file(options->pvkfile, "rb");
	if (!btmp) {
		printf("Failed to read private key file: %s\n", options->pvkfile);
		return 0; /* FAILED */
	}
	if (((cparams->pkey = b2i_PVK_bio(btmp, NULL, options->pass ? options->pass : "")) == NULL &&
			(BIO_seek(btmp, 0) == 0) &&
			(cparams->pkey = b2i_PVK_bio(btmp, NULL, NULL)) == NULL)) {
		printf("Failed to decode private key file: %s\n", options->pvkfile);
		goto out; /* FAILED */
	}
	ret = 1; /* OK */
out:
	BIO_free(btmp);
	return ret;
}

#ifndef OPENSSL_NO_ENGINE

/* Load an engine in a shareable library */
ENGINE *dynamic_engine(GLOBAL_OPTIONS *options)
{
	ENGINE *engine = ENGINE_by_id("dynamic");
	if (!engine) {
		printf("Failed to load 'dynamic' engine\n");
		return NULL; /* FAILED */
	}
	if (!ENGINE_ctrl_cmd_string(engine, "SO_PATH", options->p11engine, 0)
			|| !ENGINE_ctrl_cmd_string(engine, "ID", "pkcs11", 0)
			|| !ENGINE_ctrl_cmd_string(engine, "LIST_ADD", "1", 0)
			|| !ENGINE_ctrl_cmd_string(engine, "LOAD", NULL, 0)) {
		printf("Failed to set 'dynamic' engine\n");
		ENGINE_free(engine);
		return NULL; /* FAILED */
	}
	return engine; /* OK */
}

/* Load a pkcs11 engine */
ENGINE *pkcs11_engine()
{
	ENGINE *engine = ENGINE_by_id("pkcs11");
	if (!engine) {
		printf("Failed to find and load 'pkcs11' engine\n");
		return NULL; /* FAILED */
	}
	return engine; /* OK */
}

/* Load the private key and the signer certificate from a security token */
static int read_token(GLOBAL_OPTIONS *options, ENGINE *engine, CRYPTO_PARAMS *cparams)
{
	if (options->p11module && !ENGINE_ctrl_cmd_string(engine, "MODULE_PATH", options->p11module, 0)) {
		printf("Failed to set pkcs11 engine MODULE_PATH to '%s'\n", options->p11module);
		ENGINE_free(engine);
		return 0; /* FAILED */
	}
	if (options->pass != NULL && !ENGINE_ctrl_cmd_string(engine, "PIN", options->pass, 0)) {
		printf("Failed to set pkcs11 PIN\n");
		ENGINE_free(engine);
		return 0; /* FAILED */
	}
	if (!ENGINE_init(engine)) {
		printf("Failed to initialized pkcs11 engine\n");
		ENGINE_free(engine);
		return 0; /* FAILED */
	}
	/*
	 * ENGINE_init() returned a functional reference, so free the structural
	 * reference from ENGINE_by_id().
	 */
	ENGINE_free(engine);

	if (options->p11cert) {
		struct {
			const char *id;
			X509 *cert;
		} parms;

		parms.id = options->p11cert;
		parms.cert = NULL;
		ENGINE_ctrl_cmd(engine, "LOAD_CERT_CTRL", 0, &parms, NULL, 1);
		if (!parms.cert) {
			printf("Failed to load certificate %s\n", options->p11cert);
			ENGINE_finish(engine);
			return 0; /* FAILED */
		} else
			cparams->cert = parms.cert;
	}

	cparams->pkey = ENGINE_load_private_key(engine, options->keyfile, NULL, NULL);
	/* Free the functional reference from ENGINE_init */
	ENGINE_finish(engine);
	if (!cparams->pkey) {
		printf("Failed to load private key %s\n", options->keyfile);
		return 0; /* FAILED */
	}
	return 1; /* OK */
}
#endif /* OPENSSL_NO_ENGINE */

static int read_crypto_params(GLOBAL_OPTIONS *options, CRYPTO_PARAMS *cparams)
{
	int ret = 0;

	/* Microsoft Private Key format support */
	options->pvkfile = find_pvk_key(options);
	if (options->pvkfile) {
		if (!read_certfile(options, cparams) || !read_pvk_key(options, cparams))
			goto out; /* FAILED */

	/* PKCS#12 container with certificates and the private key ("-pkcs12" option) */
	} else if (options->pkcs12file) {
		if (!read_pkcs12file(options, cparams))
			goto out; /* FAILED */

#ifndef OPENSSL_NO_ENGINE
	/* PKCS11 engine and module support */
	} else if ((options->p11engine) || (options->p11module)) {
		ENGINE *engine;
		if (options->p11engine)
			engine = dynamic_engine(options);
		else
			engine = pkcs11_engine();
		if (!engine)
			goto out; /* FAILED */
		printf("Engine \"%s\" set.\n", ENGINE_get_id(engine));

		/* Load the private key and the signer certificate from the security token*/
		if (!read_token(options, engine, cparams))
			goto out; /* FAILED */

		/* Load the signer certificate and the whole certificate chain from a file */
		if (options->certfile && !read_certfile(options, cparams))
			goto out; /* FAILED */

	/* PEM / DER / SPC file format support */
	} else if (!read_certfile(options, cparams) || !read_keyfile(options, cparams))
		goto out; /* FAILED */
#endif /* OPENSSL_NO_ENGINE */

	/* Load additional (cross) certificates ("-ac" option) */
	if (options->xcertfile && !read_xcertfile(options, cparams))
		goto out; /* FAILED */

	ret = 1;
out:
	/* reset password */
	if (options->pass) {
		memset(options->pass, 0, strlen(options->pass));
		OPENSSL_free(options->pass);
	}
	return ret; /* OK */
}

static void free_msi_params(MSI_PARAMS *msiparams)
{
	msi_file_free(msiparams->msi);
	msi_dirent_free(msiparams->dirent);
}

static void free_crypto_params(CRYPTO_PARAMS *cparams)
{
	/* If key is NULL nothing is done */
	EVP_PKEY_free(cparams->pkey);
	cparams->pkey = NULL;
	/* If X509 structure is NULL nothing is done */
	X509_free(cparams->cert);
	cparams->cert = NULL;
	/* Free up all elements of sk structure and sk itself */
	sk_X509_pop_free(cparams->certs, X509_free);
	cparams->certs = NULL;
	sk_X509_pop_free(cparams->xcerts, X509_free);
	cparams->xcerts = NULL;
	sk_X509_CRL_pop_free(cparams->crls, X509_CRL_free);
	cparams->crls = NULL;
}

static void free_options(GLOBAL_OPTIONS *options)
{
	/* If memory has not been allocated nothing is done */
	OPENSSL_free(options->cafile);
	OPENSSL_free(options->tsa_cafile);
	OPENSSL_free(options->crlfile);
	OPENSSL_free(options->tsa_crlfile);
}

static char *get_cafile(void)
{
	const char *sslpart1, *sslpart2;
	char *cafile, *openssl_dir, *str_begin, *str_end;

#ifdef CA_BUNDLE_PATH
	if (strcmp(CA_BUNDLE_PATH, ""))
		return OPENSSL_strdup(CA_BUNDLE_PATH);
#endif
	sslpart1 = OpenSSL_version(OPENSSL_DIR);
	sslpart2 = "/certs/ca-bundle.crt";
	str_begin = strchr(sslpart1, '"');
	str_end = strrchr(sslpart1, '"');
	if (str_begin && str_end && str_begin < str_end) {
		openssl_dir = OPENSSL_strndup(str_begin + 1, str_end - str_begin - 1);
	} else {
		openssl_dir = OPENSSL_strdup("/etc");
	}
	cafile = OPENSSL_malloc(strlen(sslpart1) + strlen(sslpart2) + 1);
	strcpy(cafile, openssl_dir);
	strcat(cafile, sslpart2);

	OPENSSL_free(openssl_dir);
	return cafile;
}

static PKCS7 *get_sigfile(char *sigfile, file_type_t type)
{
	PKCS7 *sig = NULL;
	size_t sigfilesize;
	char *insigdata;
	FILE_HEADER header;
	BIO *sigbio;
	const char pemhdr[] = "-----BEGIN PKCS7-----";

	sigfilesize = get_file_size(sigfile);
	if (!sigfilesize) {
		return NULL; /* FAILED */
	}
	insigdata = map_file(sigfile, sigfilesize);
	if (!insigdata) {
		printf("Failed to open file: %s\n", sigfile);
		return NULL; /* FAILED */
	}
	if (sigfilesize >= sizeof pemhdr && !memcmp(insigdata, pemhdr, sizeof pemhdr - 1)) {
		sigbio = BIO_new_mem_buf(insigdata, sigfilesize);
		sig = PEM_read_bio_PKCS7(sigbio, NULL, NULL, NULL);
		BIO_free_all(sigbio);
	} else {
		/* reset header */
		memset(&header, 0, sizeof(FILE_HEADER));
		header.siglen = sigfilesize;
		header.sigpos = 0;
		if (type == FILE_TYPE_PE)
			sig = pe_extract_existing_pkcs7(insigdata, &header);
		else
			sig = extract_existing_pkcs7(insigdata, &header);
	}
	return sig; /* OK */
}

/*
 * Obtain an existing signature or create a new one
 */
static PKCS7 *get_pkcs7(cmd_type_t cmd, BIO *hash, file_type_t type, char *indata,
			GLOBAL_OPTIONS *options, FILE_HEADER *header, CRYPTO_PARAMS *cparams, PKCS7 *cursig)
{
	PKCS7 *sig = NULL;

	if (cmd == CMD_ATTACH) {
		sig = get_sigfile(options->sigfile, type);
		if (!sig) {
			printf("Unable to extract valid signature\n");
			return NULL; /* FAILED */
		}
	} else if (cmd == CMD_SIGN) {
		sig = create_new_signature(type, options, cparams);
		if (!sig) {
			printf("Creating a new signature failed\n");
			return NULL; /* FAILED */
		}
		if (type == FILE_TYPE_CAT) {
			if (!set_content_blob(sig, cursig)) {
				PKCS7_free(sig);
				printf("Signing failed\n");
				return NULL; /* FAILED */
			}
		} else {
			if (!set_indirect_data_blob(sig, hash, type, indata, options, header)) {
				PKCS7_free(sig);
				printf("Signing failed\n");
				return NULL; /* FAILED */
			}
		}
	}
	return sig;
}

/*
 * Perform a sanity check for the MsiDigitalSignatureEx section.
 * If the file we're attempting to sign has an MsiDigitalSignatureEx
 * section, we can't add a nested signature of a different MD type
 * without breaking the initial signature.
 */
static int msi_check_MsiDigitalSignatureEx(GLOBAL_OPTIONS *options, MSI_ENTRY *dse)
{
	if (dse && GET_UINT32_LE(dse->size) != EVP_MD_size(options->md)) {
		printf("Unable to add nested signature with a different MD type (-h parameter) "
			"than what exists in the MSI file already.\nThis is due to the presence of "
			"MsiDigitalSignatureEx (-add-msi-dse parameter).\n\n");
			return 0; /* FAILED */
	}
	if (!dse && options->add_msi_dse) {
		printf("Unable to add signature with -add-msi-dse parameter "
			"without breaking the initial signature.\n\n");
			return 0; /* FAILED */
	}
	if (dse && !options->add_msi_dse) {
		printf("Unable to add signature without -add-msi-dse parameter "
			"without breaking the initial signature.\nThis is due to the presence of "
			"MsiDigitalSignatureEx (-add-msi-dse parameter).\n"
			"Should use -add-msi-dse options in this case.\n\n");
			return 0; /* FAILED */
	}
	return 1; /* OK */
}

/*
 * Prepare the output file for signing
 */
static PKCS7 *msi_presign_file(file_type_t type, cmd_type_t cmd, FILE_HEADER *header,
			GLOBAL_OPTIONS *options, CRYPTO_PARAMS *cparams, char *indata,
			BIO *hash, PKCS7 **cursig, MSI_PARAMS *msiparams)
{
	PKCS7 *sig = NULL;
	uint32_t len;
	char *data;

	if (options->add_msi_dse && !msi_calc_MsiDigitalSignatureEx(msiparams, options->md, hash)) {
		printf("Unable to calc MsiDigitalSignatureEx\n");
		return NULL; /* FAILED */
	}
	if (!msi_hash_dir(msiparams->msi, msiparams->dirent, hash, 1)) {
		printf("Unable to msi_handle_dir()\n");
		return NULL; /* FAILED */
	}

	/* Obtain a current signature from previously-signed file */
	if ((cmd == CMD_SIGN && options->nest) ||
			(cmd == CMD_ATTACH && options->nest) || cmd == CMD_ADD) {
		MSI_ENTRY *dse = NULL;
		MSI_ENTRY *ds = msi_signatures_get(msiparams->dirent, &dse);
		if (!ds) {
			printf("MSI file has no signature\n\n");
			return NULL; /* FAILED */
		}
		if (!msi_check_MsiDigitalSignatureEx(options, dse)) {
			return NULL; /* FAILED */
		}
		len = GET_UINT32_LE(ds->size);
		data = OPENSSL_malloc(len);
		*cursig = msi_extract_existing_pkcs7(msiparams, ds, &data, len);
		OPENSSL_free(data);
		if (!*cursig) {
			printf("Unable to extract existing signature\n");
			return NULL; /* FAILED */
		}
		if (cmd == CMD_ADD)
			sig = *cursig;
	}
	/* Obtain an existing signature or create a new one */
	if ((cmd == CMD_ATTACH) || (cmd == CMD_SIGN))
		sig = get_pkcs7(cmd, hash, type, indata, options, header, cparams, NULL);
	return sig; /* OK */
}

static PKCS7 *pe_presign_file(file_type_t type, cmd_type_t cmd, FILE_HEADER *header,
			GLOBAL_OPTIONS *options, CRYPTO_PARAMS *cparams, char *indata,
			BIO *hash, BIO *outdata, PKCS7 **cursig)
{
	PKCS7 *sig = NULL;

	/* Obtain a current signature from previously-signed file */
	if ((cmd == CMD_SIGN && options->nest) ||
			(cmd == CMD_ATTACH && options->nest) || cmd == CMD_ADD) {
		*cursig = pe_extract_existing_pkcs7(indata, header);
		if (!*cursig) {
			printf("Unable to extract existing signature\n");
			return NULL; /* FAILED */
		}
		if (cmd == CMD_ADD)
			sig = *cursig;
	}
	if (header->sigpos > 0) {
		/* Strip current signature */
		header->fileend = header->sigpos;
	}
	pe_modify_header(indata, header, hash, outdata);
	/* Obtain an existing signature or create a new one */
	if ((cmd == CMD_ATTACH) || (cmd == CMD_SIGN))
		sig = get_pkcs7(cmd, hash, type, indata, options, header, cparams, NULL);
	return sig; /* OK */
}

static PKCS7 *cab_presign_file(file_type_t type, cmd_type_t cmd, FILE_HEADER *header,
			GLOBAL_OPTIONS *options, CRYPTO_PARAMS *cparams, char *indata,
			BIO *hash, BIO *outdata, PKCS7 **cursig)
{
	PKCS7 *sig = NULL;

	/* Obtain a current signature from previously-signed file */
	if ((cmd == CMD_SIGN && options->nest) ||
			(cmd == CMD_ATTACH && options->nest) || cmd == CMD_ADD) {
		*cursig = extract_existing_pkcs7(indata, header);
		if (!*cursig) {
			printf("Unable to extract existing signature\n");
			return NULL; /* FAILED */
		}
		if (cmd == CMD_ADD)
			sig = *cursig;
	}
	if (header->header_size == 20)
		/* Strip current signature and modify header */
		cab_modify_header(indata, header, hash, outdata);
	else
		cab_add_header(indata, header, hash, outdata);
	/* Obtain an existing signature or create a new one */
	if ((cmd == CMD_ATTACH) || (cmd == CMD_SIGN))
		sig = get_pkcs7(cmd, hash, type, indata, options, header, cparams, NULL);
	return sig; /* OK */
}

static PKCS7 *cat_presign_file(file_type_t type, cmd_type_t cmd, FILE_HEADER *header,
			GLOBAL_OPTIONS *options, CRYPTO_PARAMS *cparams, char *indata, PKCS7 **cursig)
{
	PKCS7 *sig;

	*cursig = cat_extract_existing_pkcs7(indata, header);
	if (!*cursig) {
		printf("Failed to extract PKCS7 signed data\n");
		return NULL; /* FAILED */
	}
	if (cmd == CMD_ADD)
		sig = *cursig;
	else
		sig = get_pkcs7(cmd, NULL, type, indata, options, header, cparams, *cursig);
	return sig; /* OK */
}

static void print_version()
{
	printf(PACKAGE_STRING ", using:\n\t%s (Library: %s)\n\t%s\n",
		OPENSSL_VERSION_TEXT, OpenSSL_version(OPENSSL_VERSION),
#ifdef ENABLE_CURL
		curl_version()
#else
		"no libcurl available"
#endif /* ENABLE_CURL */
		);
	printf("\nPlease send bug-reports to " PACKAGE_BUGREPORT "\n\n");
}

static cmd_type_t get_command(char **argv)
{
	if (!strcmp(argv[1], "--help")) {
		print_version();
		help_for(argv[0], "all");
		return CMD_HELP;
	} else if (!strcmp(argv[1], "-v") || !strcmp(argv[1], "--version")) {
		print_version();
		return CMD_HELP;
	} else if (!strcmp(argv[1], "sign"))
		return CMD_SIGN;
	else if (!strcmp(argv[1], "extract-signature"))
		return CMD_EXTRACT;
	else if (!strcmp(argv[1], "attach-signature"))
		return CMD_ATTACH;
	else if (!strcmp(argv[1], "remove-signature"))
		return CMD_REMOVE;
	else if (!strcmp(argv[1], "verify"))
		return CMD_VERIFY;
	else if (!strcmp(argv[1], "add"))
		return CMD_ADD;
	return CMD_SIGN;
}

static int main_configure(int argc, char **argv, cmd_type_t *cmd, GLOBAL_OPTIONS *options)
{
	int i;
	char *failarg = NULL;
	const char *argv0;

	argv0 = argv[0];
	if (argc > 1) {
		*cmd = get_command(argv);
		argv++;
		argc--;
	}
	/* reset options */
	memset(options, 0, sizeof(GLOBAL_OPTIONS));
	options->md = EVP_sha1();
	options->signing_time = INVALID_TIME;
	options->jp = -1;

	if (*cmd == CMD_HELP) {
		return 0; /* FAILED */
	}
	if (*cmd == CMD_VERIFY || *cmd == CMD_ATTACH) {
		options->cafile = get_cafile();
		options->tsa_cafile = get_cafile();
	}
	for (argc--,argv++; argc >= 1; argc--,argv++) {
		if (!strcmp(*argv, "-in")) {
			if (--argc < 1) {
				usage(argv0, "all");
				return 0; /* FAILED */
			}
			options->infile = *(++argv);
		} else if (!strcmp(*argv, "-out")) {
			if (--argc < 1) {
				usage(argv0, "all");
				return 0; /* FAILED */
			}
			options->outfile = *(++argv);
		} else if (!strcmp(*argv, "-sigin")) {
			if (--argc < 1) {
				usage(argv0, "all");
				return 0; /* FAILED */
			}
			options->sigfile = *(++argv);
		} else if ((*cmd == CMD_SIGN) && (!strcmp(*argv, "-spc") || !strcmp(*argv, "-certs"))) {
			if (--argc < 1) {
				usage(argv0, "all");
				return 0; /* FAILED */
			}
			options->certfile = *(++argv);
		} else if ((*cmd == CMD_SIGN) && !strcmp(*argv, "-ac")) {
			if (--argc < 1) {
				usage(argv0, "all");
				return 0; /* FAILED */
			}
			options->xcertfile = *(++argv);
		} else if ((*cmd == CMD_SIGN) && !strcmp(*argv, "-key")) {
			if (--argc < 1) {
				usage(argv0, "all");
				return 0; /* FAILED */
			}
			options->keyfile = *(++argv);
		} else if ((*cmd == CMD_SIGN) && !strcmp(*argv, "-pkcs12")) {
			if (--argc < 1) {
				usage(argv0, "all");
				return 0; /* FAILED */
			}
			options->pkcs12file = *(++argv);
		} else if ((*cmd == CMD_EXTRACT) && !strcmp(*argv, "-pem")) {
			options->output_pkcs7 = 1;
#ifndef OPENSSL_NO_ENGINE
		} else if ((*cmd == CMD_SIGN) && !strcmp(*argv, "-pkcs11cert")) {
			if (--argc < 1) {
				usage(argv0, "all");
				return 0; /* FAILED */
			}
			options->p11cert = *(++argv);
		} else if ((*cmd == CMD_SIGN) && !strcmp(*argv, "-pkcs11engine")) {
			if (--argc < 1) {
				usage(argv0, "all");
				return 0; /* FAILED */
			}
			options->p11engine = *(++argv);
		} else if ((*cmd == CMD_SIGN) && !strcmp(*argv, "-pkcs11module")) {
			if (--argc < 1) {
				usage(argv0, "all");
				return 0; /* FAILED */
			}
			options->p11module = *(++argv);
#endif /* OPENSSL_NO_ENGINE */
		} else if ((*cmd == CMD_SIGN) && !strcmp(*argv, "-pass")) {
			if (options->askpass || options->readpass) {
				usage(argv0, "all");
				return 0; /* FAILED */
			}
			if (--argc < 1) {
				usage(argv0, "all");
				return 0; /* FAILED */
			}
			options->pass = OPENSSL_strdup(*(++argv));
			memset(*argv, 0, strlen(*argv));
#ifdef PROVIDE_ASKPASS
		} else if ((*cmd == CMD_SIGN) && !strcmp(*argv, "-askpass")) {
			if (options->pass || options->readpass) {
				usage(argv0, "all");
				return 0; /* FAILED */
			}
			options->askpass = 1;
#endif
		} else if ((*cmd == CMD_SIGN) && !strcmp(*argv, "-readpass")) {
			if (options->askpass || options->pass) {
				usage(argv0, "all");
				return 0; /* FAILED */
			}
			if (--argc < 1) {
				usage(argv0, "all");
				return 0; /* FAILED */
			}
			options->readpass = *(++argv);
		} else if ((*cmd == CMD_SIGN) && !strcmp(*argv, "-comm")) {
			options->comm = 1;
		} else if ((*cmd == CMD_SIGN) && !strcmp(*argv, "-ph")) {
			options->pagehash = 1;
		} else if ((*cmd == CMD_SIGN) && !strcmp(*argv, "-n")) {
			if (--argc < 1) {
				usage(argv0, "all");
				return 0; /* FAILED */
			}
			options->desc = *(++argv);
		} else if ((*cmd == CMD_SIGN) && !strcmp(*argv, "-h")) {
			if (--argc < 1) {
				usage(argv0, "all");
				return 0; /* FAILED */
			}
			++argv;
			if (!strcmp(*argv, "md5")) {
				options->md = EVP_md5();
			} else if (!strcmp(*argv, "sha1")) {
				options->md = EVP_sha1();
			} else if (!strcmp(*argv, "sha2") || !strcmp(*argv, "sha256")) {
				options->md = EVP_sha256();
			} else if (!strcmp(*argv, "sha384")) {
				options->md = EVP_sha384();
			} else if (!strcmp(*argv, "sha512")) {
				options->md = EVP_sha512();
			} else {
				usage(argv0, "all");
				return 0; /* FAILED */
			}
		} else if ((*cmd == CMD_SIGN) && !strcmp(*argv, "-i")) {
			if (--argc < 1) {
				usage(argv0, "all");
				return 0; /* FAILED */
			}
			options->url = *(++argv);
		} else if ((*cmd == CMD_SIGN) && !strcmp(*argv, "-st")) {
			if (--argc < 1) {
				usage(argv0, "all");
				return 0; /* FAILED */
			}
			options->signing_time = (time_t)strtoul(*(++argv), NULL, 10);
#ifdef ENABLE_CURL
		} else if ((*cmd == CMD_SIGN || *cmd == CMD_ADD) && !strcmp(*argv, "-t")) {
			if (--argc < 1) {
				usage(argv0, "all");
				return 0; /* FAILED */
			}
			options->turl[options->nturl++] = *(++argv);
		} else if ((*cmd == CMD_SIGN || *cmd == CMD_ADD) && !strcmp(*argv, "-ts")) {
			if (--argc < 1) {
				usage(argv0, "all");
				return 0; /* FAILED */
			}
			options->tsurl[options->ntsurl++] = *(++argv);
		} else if ((*cmd == CMD_SIGN || *cmd == CMD_ADD) && !strcmp(*argv, "-p")) {
			if (--argc < 1) {
				usage(argv0, "all");
				return 0; /* FAILED */
			}
			options->proxy = *(++argv);
		} else if ((*cmd == CMD_SIGN || *cmd == CMD_ADD) && !strcmp(*argv, "-noverifypeer")) {
			options->noverifypeer = 1;
#endif
		} else if ((*cmd == CMD_SIGN || *cmd == CMD_ADD) && !strcmp(*argv, "-addUnauthenticatedBlob")) {
			options->addBlob = 1;
		} else if ((*cmd == CMD_SIGN || *cmd == CMD_ATTACH) && !strcmp(*argv, "-nest")) {
			options->nest = 1;
		} else if ((*cmd == CMD_VERIFY) && !strcmp(*argv, "-timestamp-expiration")) {
			options->timestamp_expiration = 1;
		} else if ((*cmd == CMD_SIGN || *cmd == CMD_ADD || *cmd == CMD_VERIFY) && !strcmp(*argv, "-verbose")) {
			options->verbose = 1;
		} else if ((*cmd == CMD_SIGN || *cmd == CMD_ADD || *cmd == CMD_ATTACH) && !strcmp(*argv, "-add-msi-dse")) {
			options->add_msi_dse = 1;
		} else if ((*cmd == CMD_VERIFY) && (!strcmp(*argv, "-c") || !strcmp(*argv, "-catalog"))) {
			if (--argc < 1) {
				usage(argv0, "all");
				return 0; /* FAILED */
			}
			options->catalog = *(++argv);
		} else if ((*cmd == CMD_VERIFY || *cmd == CMD_ATTACH) && !strcmp(*argv, "-CAfile")) {
			if (--argc < 1) {
				usage(argv0, "all");
				return 0; /* FAILED */
			}
			OPENSSL_free(options->cafile);
			options->cafile = OPENSSL_strdup(*++argv);
		} else if ((*cmd == CMD_VERIFY || *cmd == CMD_ATTACH) && !strcmp(*argv, "-CRLfile")) {
			if (--argc < 1) {
				usage(argv0, "all");
				return 0; /* FAILED */
			}
			options->crlfile = OPENSSL_strdup(*++argv);
<<<<<<< HEAD
		} else if ((*cmd == CMD_VERIFY || *cmd == CMD_ATTACH) && !strcmp(*argv, "-CRLuntrusted")) {
			if (--argc < 1) {
				usage(argv0, "all");
				return 0; /* FAILED */
			}
			options->crluntrusted = OPENSSL_strdup(*++argv);
		} else if ((*cmd == CMD_VERIFY || *cmd == CMD_ATTACH) && !strcmp(*argv, "-untrusted")) {
			if (--argc < 1) {
				usage(argv0, "all");
				return 0; /* FAILED */
			}
			OPENSSL_free(options->untrusted);
			options->untrusted = OPENSSL_strdup(*++argv);
=======
		} else if ((*cmd == CMD_VERIFY || *cmd == CMD_ATTACH) && (!strcmp(*argv, "-untrusted") || !strcmp(*argv, "-TSA-CAfile"))) {
			if (--argc < 1) usage(argv0, "all");
			OPENSSL_free(options->tsa_cafile);
			options->tsa_cafile = OPENSSL_strdup(*++argv);
		} else if ((*cmd == CMD_VERIFY || *cmd == CMD_ATTACH) && (!strcmp(*argv, "-CRLuntrusted") || !strcmp(*argv, "-TSA-CRLfile"))) {
			if (--argc < 1) usage(argv0, "all");
			options->tsa_crlfile = OPENSSL_strdup(*++argv);
>>>>>>> de0bf341
		} else if ((*cmd == CMD_VERIFY) && !strcmp(*argv, "-require-leaf-hash")) {
			if (--argc < 1) {
				usage(argv0, "all");
				return 0; /* FAILED */
			}
			options->leafhash = (*++argv);
		} else if ((*cmd == CMD_ADD) && !strcmp(*argv, "--help")) {
			help_for(argv0, "add");
			*cmd = CMD_HELP;
			return 0; /* FAILED */
		} else if ((*cmd == CMD_ATTACH) && !strcmp(*argv, "--help")) {
			help_for(argv0, "attach-signature");
			*cmd = CMD_HELP;
			return 0; /* FAILED */
		} else if ((*cmd == CMD_EXTRACT) && !strcmp(*argv, "--help")) {
			help_for(argv0, "extract-signature");
			*cmd = CMD_HELP;
			return 0; /* FAILED */
		} else if ((*cmd == CMD_REMOVE) && !strcmp(*argv, "--help")) {
			help_for(argv0, "remove-signature");
			*cmd = CMD_HELP;
			return 0; /* FAILED */
		} else if ((*cmd == CMD_SIGN) && !strcmp(*argv, "--help")) {
			help_for(argv0, "sign");
			*cmd = CMD_HELP;
			return 0; /* FAILED */
		} else if ((*cmd == CMD_VERIFY) && !strcmp(*argv, "--help")) {
			help_for(argv0, "verify");
			*cmd = CMD_HELP;
			return 0; /* FAILED */
		} else if (!strcmp(*argv, "-jp")) {
			char *ap;
			if (--argc < 1) {
				usage(argv0, "all");
				return 0; /* FAILED */
			}
			ap = *(++argv);
			for (i=0; ap[i]; i++) ap[i] = tolower((int)ap[i]);
			if (!strcmp(ap, "low")) {
				options->jp = 0;
			} else if (!strcmp(ap, "medium")) {
				options->jp = 1;
			} else if (!strcmp(ap, "high")) {
				options->jp = 2;
			}
			if (options->jp != 0) { /* XXX */
				usage(argv0, "all");
				return 0; /* FAILED */
			}
		} else {
			failarg = *argv;
			break;
		}
	}
	if (!options->infile && argc > 0) {
		options->infile = *(argv++);
		argc--;
	}
	if (*cmd != CMD_VERIFY && (!options->outfile && argc > 0)) {
		if (!strcmp(*argv, "-out")) {
			argv++;
			argc--;
		}
		if (argc > 0) {
			options->outfile = *(argv++);
			argc--;
		}
	}
	if (argc > 0 ||
#ifdef ENABLE_CURL
		(options->nturl && options->ntsurl) ||
#endif
		!options->infile ||
		(*cmd != CMD_VERIFY && !options->outfile) ||
		(*cmd == CMD_SIGN && !((options->certfile && options->keyfile) ||
#ifndef OPENSSL_NO_ENGINE
			options->p11engine || options->p11module ||
#endif /* OPENSSL_NO_ENGINE */
			options->pkcs12file))) {
		if (failarg)
			printf("Unknown option: %s\n", failarg);
		usage(argv0, "all");
		return 0; /* FAILED */
	}

	if ((*cmd == CMD_VERIFY || *cmd == CMD_ATTACH) && access(options->cafile, R_OK)) {
		printf("Use the \"-CAfile\" option to add one or more trusted CA certificates to verify the signature.\n");
		return 0; /* FAILED */
	}

	return 1; /* OK */
}

int main(int argc, char **argv)
{
	GLOBAL_OPTIONS options;
	FILE_HEADER header, catheader;
	MSI_PARAMS msiparams;
	CRYPTO_PARAMS cparams;
	BIO *hash = NULL, *outdata = NULL;
	PKCS7 *cursig = NULL, *sig = NULL;
	char *indata = NULL, *catdata = NULL;
	int ret = -1, len = 0;
	size_t padlen = 0, filesize = 0;
	file_type_t type, filetype = FILE_TYPE_CAT;
	cmd_type_t cmd = CMD_SIGN;

	/* Set up OpenSSL */
	if (!OPENSSL_init_crypto(OPENSSL_INIT_LOAD_CRYPTO_STRINGS
			| OPENSSL_INIT_ADD_ALL_CIPHERS
			| OPENSSL_INIT_ADD_ALL_DIGESTS
			| OPENSSL_INIT_LOAD_CONFIG, NULL))
		DO_EXIT_0("Failed to init crypto\n");

	/* create some MS Authenticode OIDS we need later on */
	if (!OBJ_create(SPC_STATEMENT_TYPE_OBJID, NULL, NULL) ||
			!OBJ_create(MS_JAVA_SOMETHING, NULL, NULL) ||
			!OBJ_create(SPC_SP_OPUS_INFO_OBJID, NULL, NULL) ||
			!OBJ_create(SPC_NESTED_SIGNATURE_OBJID, NULL, NULL))
		DO_EXIT_0("Failed to create objects\n");

	/* reset crypto */
	memset(&cparams, 0, sizeof(CRYPTO_PARAMS));

	/* reset MSI parameters */
	memset(&msiparams, 0, sizeof(MSI_PARAMS));
	msiparams.msi = NULL;
	msiparams.dirent = NULL;

	/* commands and options initialization */
	if (!main_configure(argc, argv, &cmd, &options))
		goto err_cleanup;
	if (!read_password(&options))
		goto err_cleanup;

	/* read key and certificates */
	if (cmd == CMD_SIGN && !read_crypto_params(&options, &cparams))
		goto err_cleanup;

	/* check if indata is cab or pe */
	filesize = get_file_size(options.infile);
	if (filesize == 0)
		goto err_cleanup;

	/* reset file header */
	memset(&header, 0, sizeof(FILE_HEADER));
	header.fileend = filesize;

	indata = map_file(options.infile, filesize);
	if (indata == NULL)
		DO_EXIT_1("Failed to open file: %s\n", options.infile);

	if (!get_file_type(indata, options.infile, &type))
		goto err_cleanup;
	if (!input_validation(type, &options, &header, &msiparams, indata, filesize))
		goto err_cleanup;

	/* search catalog file to determine whether the file is signed in a catalog */
	if (options.catalog) {
		size_t catsize = get_file_size(options.catalog);
		if (catsize == 0)
			goto err_cleanup;
		catdata = map_file(options.catalog, catsize);
		if (catdata == NULL)
			DO_EXIT_1("Failed to open file: %s\n", options.catalog);
		filetype = type;
		if (!get_file_type(catdata, options.catalog, &type))
			goto err_cleanup;
		/* reset file header */
		memset(&catheader, 0, sizeof(FILE_HEADER));
		catheader.fileend = catsize;
		if (!input_validation(type, &options, &catheader, NULL, catdata, catsize))
				goto err_cleanup;
	}

	hash = BIO_new(BIO_f_md());
	BIO_set_md(hash, options.md);

	if (cmd != CMD_VERIFY) {
		/* Create outdata file */
#ifdef WIN32
		if (!access(options.outfile, R_OK))
			/* outdata file exists */
			DO_EXIT_1("Failed to create file: %s\n", options.outfile);
#endif
		outdata = BIO_new_file(options.outfile, FILE_CREATE_MODE);
		if (outdata == NULL)
			DO_EXIT_1("Failed to create file: %s\n", options.outfile);
		if (type == FILE_TYPE_MSI)
			BIO_push(hash, BIO_new(BIO_s_null()));
		else
			BIO_push(hash, outdata);
	}

	if (type == FILE_TYPE_MSI) {
		if (cmd == CMD_EXTRACT) {
			ret = msi_extract_file(&msiparams, outdata, options.output_pkcs7);
			goto skip_signing;
		} else if (cmd == CMD_VERIFY) {
			ret = msi_verify_file(&msiparams, &options);
			goto skip_signing;
		} else {
			sig = msi_presign_file(type, cmd, &header, &options, &cparams, indata,
				hash, &cursig, &msiparams);
			if (cmd == CMD_REMOVE) {
				ret = msi_remove_file(&msiparams, outdata);
				goto skip_signing;
			} else if (!sig)
				goto err_cleanup;
		}
	} else if (type == FILE_TYPE_CAB) {
		if (!(header.flags & FLAG_RESERVE_PRESENT) &&
				(cmd == CMD_REMOVE || cmd == CMD_EXTRACT)) {
			DO_EXIT_1("CAB file does not have any signature: %s\n", options.infile);
		} else if (cmd == CMD_EXTRACT) {
			ret = cab_extract_file(indata, &header, outdata, options.output_pkcs7);
			goto skip_signing;
		} else if (cmd == CMD_REMOVE) {
			ret = cab_remove_file(indata, &header, filesize, outdata);
			goto skip_signing;
		} else if (cmd == CMD_VERIFY) {
			ret = cab_verify_file(indata, &header, &options);
			goto skip_signing;
		} else {
			sig = cab_presign_file(type, cmd, &header, &options, &cparams, indata,
				hash, outdata, &cursig);
			if (!sig)
				goto err_cleanup;
		}
	} else if (type == FILE_TYPE_PE) {
		if ((cmd == CMD_REMOVE || cmd == CMD_EXTRACT) && header.sigpos == 0) {
			DO_EXIT_1("PE file does not have any signature: %s\n", options.infile);
		} else if (cmd == CMD_EXTRACT) {
			ret = pe_extract_file(indata, &header, outdata, options.output_pkcs7);
			goto skip_signing;
		} else if (cmd == CMD_VERIFY) {
			ret = pe_verify_file(indata, &header, &options);
			goto skip_signing;
		} else {
			sig = pe_presign_file(type, cmd, &header, &options, &cparams, indata,
				hash, outdata, &cursig);
			if (cmd == CMD_REMOVE) {
				ret = 0; /* OK */
				goto skip_signing;
			} else if (!sig)
				goto err_cleanup;
		}
	} else if (type == FILE_TYPE_CAT) {
		if (cmd == CMD_REMOVE || cmd == CMD_EXTRACT || (cmd==CMD_ATTACH)) {
			DO_EXIT_0("Unsupported command\n");
		} else if (cmd == CMD_VERIFY) {
			ret = cat_verify_file(catdata, &catheader, indata, &header, filetype, &options);
			goto skip_signing;
		} else {
			sig = cat_presign_file(type, cmd, &header, &options, &cparams, indata, &cursig);
			if (!sig)
				goto err_cleanup;
		}
	}

#ifdef ENABLE_CURL
	/* add counter-signature/timestamp */
	if (options.nturl && add_timestamp_authenticode(sig, &options))
		DO_EXIT_0("Authenticode timestamping failed\n");
	if (options.ntsurl && add_timestamp_rfc3161(sig, &options))
		DO_EXIT_0("RFC 3161 timestamping failed\n");
#endif /* ENABLE_CURL */

	if (options.addBlob && add_unauthenticated_blob(sig))
		DO_EXIT_0("Adding unauthenticated blob failed\n");

#if 0
	if (!PEM_write_PKCS7(stdout, sig))
		DO_EXIT_0("PKCS7 output failed\n");
#endif

	ret = append_signature(sig, cursig, type, &options, &msiparams, &padlen, &len, outdata);
	if (ret)
		DO_EXIT_0("Append signature to outfile failed\n");
		
skip_signing:

	update_data_size(type, cmd, &header, padlen, len, outdata);

	if (type == FILE_TYPE_MSI) {
		BIO_free_all(outdata);
		outdata = NULL;
	} else {
		BIO_free_all(hash);
		hash = outdata = NULL;
	}

	if (!ret && cmd == CMD_ATTACH) {
		/* reset MSI parameters */
		free_msi_params(&msiparams);
		memset(&msiparams, 0, sizeof(MSI_PARAMS));
		ret = check_attached_data(type, &header, &options, &msiparams);
		if (!ret)
			printf("Signature successfully attached\n");
		/* else
		 * the new signature has been successfully appended to the outfile
		 * but only its verification failed (incorrect verification parameters?)
		 * so the output file is not deleted
		 */
	}

err_cleanup:
	if (cmd != CMD_ADD)
		PKCS7_free(cursig);
	PKCS7_free(sig);
	if (hash)
		BIO_free_all(hash);
	if (outdata) {
		BIO_free_all(outdata);
		outdata = NULL;
		unlink(options.outfile);
	}
#ifdef WIN32
	UnmapViewOfFile(indata);
#else
	munmap(indata, filesize);
#endif
	free_msi_params(&msiparams);
	free_crypto_params(&cparams);
	free_options(&options);
	if (ret)
		ERR_print_errors_fp(stdout);
	if (cmd != CMD_HELP)
		printf(ret ? "Failed\n" : "Succeeded\n");
	return ret;
}

/*
Local Variables:
   c-basic-offset: 4
   tab-width: 4
   indent-tabs-mode: t
End:

  vim: set ts=4 noexpandtab:
*/<|MERGE_RESOLUTION|>--- conflicted
+++ resolved
@@ -4764,17 +4764,12 @@
 			passlen--;
 		}
 		passbuf[passlen] = 0x00;
-<<<<<<< HEAD
-		options->pass = OPENSSL_strdup(passbuf);
-		memset(passbuf, 0, sizeof passbuf);
-=======
 		if (!memcmp(passbuf, utf8_bom, sizeof utf8_bom)) {
 			options->pass = OPENSSL_strdup(passbuf + sizeof utf8_bom);	
 		} else {
 			options->pass = OPENSSL_strdup(passbuf);
 		}
 		memset(passbuf, 0, sizeof(passbuf));
->>>>>>> de0bf341
 #ifdef PROVIDE_ASKPASS
 	} else if (options->askpass) {
 		options->pass = getpassword("Password: ");
@@ -5664,29 +5659,19 @@
 				return 0; /* FAILED */
 			}
 			options->crlfile = OPENSSL_strdup(*++argv);
-<<<<<<< HEAD
-		} else if ((*cmd == CMD_VERIFY || *cmd == CMD_ATTACH) && !strcmp(*argv, "-CRLuntrusted")) {
+		} else if ((*cmd == CMD_VERIFY || *cmd == CMD_ATTACH) && (!strcmp(*argv, "-untrusted") || !strcmp(*argv, "-TSA-CAfile"))) {
+			if (--argc < 1) {
+				usage(argv0, "all");
+				return 0; /* FAILED */
+      }
+			OPENSSL_free(options->tsa_cafile);
+			options->tsa_cafile = OPENSSL_strdup(*++argv);
+		} else if ((*cmd == CMD_VERIFY || *cmd == CMD_ATTACH) && (!strcmp(*argv, "-CRLuntrusted") || !strcmp(*argv, "-TSA-CRLfile"))) {
 			if (--argc < 1) {
 				usage(argv0, "all");
 				return 0; /* FAILED */
 			}
-			options->crluntrusted = OPENSSL_strdup(*++argv);
-		} else if ((*cmd == CMD_VERIFY || *cmd == CMD_ATTACH) && !strcmp(*argv, "-untrusted")) {
-			if (--argc < 1) {
-				usage(argv0, "all");
-				return 0; /* FAILED */
-			}
-			OPENSSL_free(options->untrusted);
-			options->untrusted = OPENSSL_strdup(*++argv);
-=======
-		} else if ((*cmd == CMD_VERIFY || *cmd == CMD_ATTACH) && (!strcmp(*argv, "-untrusted") || !strcmp(*argv, "-TSA-CAfile"))) {
-			if (--argc < 1) usage(argv0, "all");
-			OPENSSL_free(options->tsa_cafile);
-			options->tsa_cafile = OPENSSL_strdup(*++argv);
-		} else if ((*cmd == CMD_VERIFY || *cmd == CMD_ATTACH) && (!strcmp(*argv, "-CRLuntrusted") || !strcmp(*argv, "-TSA-CRLfile"))) {
-			if (--argc < 1) usage(argv0, "all");
 			options->tsa_crlfile = OPENSSL_strdup(*++argv);
->>>>>>> de0bf341
 		} else if ((*cmd == CMD_VERIFY) && !strcmp(*argv, "-require-leaf-hash")) {
 			if (--argc < 1) {
 				usage(argv0, "all");
