--- conflicted
+++ resolved
@@ -937,10 +937,7 @@
     if (on_list(cmd, cmds_attach)) {
 		printf("%1sattach-signature [ -sigin ] <sigfile>\n", "");
 		printf("%12s[ -CAfile <infile> ]\n", "");
-<<<<<<< HEAD
-=======
 		printf("%12s[ -CRLfile <infile> ]\n", "");
->>>>>>> 49f25a19
 		printf("%12s[ -untrusted <infile> ]\n", "");
 		printf("%12s[ -nest ]\n", "");
 		printf("%12s[ -in ] <infile> [ -out ] <outfile>\n\n", "");
@@ -958,10 +955,7 @@
     if (on_list(cmd, cmds_verify)) {
 		printf("%1sverify [ -in ] <infile>\n", "");
 		printf("%12s[ -CAfile <infile> ]\n", "");
-<<<<<<< HEAD
-=======
 		printf("%12s[ -CRLfile <infile> ]\n", "");
->>>>>>> 49f25a19
 		printf("%12s[ -untrusted <infile> ]\n", "");
 		printf("%12s[ -require-leaf-hash {md5,sha1,sha2(56),sha384,sha512}:XXXXXXXXXXXX... ]\n", "");
 		printf("%12s[ -verbose ]\n\n", "");
@@ -1025,11 +1019,7 @@
     if (on_list(cmd, cmds_verify)) {
 		printf("\nUse the \"verify\" command to verify embedded signatures.\n");
 		printf("Verification determines if the signing certificate was issued by a trusted party,\n");
-<<<<<<< HEAD
-		printf("whether that certificate has been revoked (TODO), and whether the certificate is valid\n");
-=======
 		printf("whether that certificate has been revoked, and whether the certificate is valid\n");
->>>>>>> 49f25a19
 		printf("under a specific policy. Options allow you to specify requirements that must be met\n");
 		printf("and to specify how to find needed CA or TSA certificates, if appropriate.\n\n");
 		printf("Options:\n");
@@ -1052,23 +1042,16 @@
 #endif
     const char *cmds_CAfile[] = {"attach-signature", "verify", NULL};
     if (on_list(cmd, cmds_CAfile))
-<<<<<<< HEAD
-        printf("%-24s= CA certificate file\n", "-CAfile");
-=======
         printf("%-24s= the file containing one or more trusted certificates in PEM format\n", "-CAfile");
->>>>>>> 49f25a19
     const char *cmds_certs[] = {"sign", NULL};
     if (on_list(cmd, cmds_certs))
         printf("%-24s= the signing certificate to use\n", "-certs");
     const char *cmds_comm[] = {"sign", NULL};
     if (on_list(cmd, cmds_comm))
         printf("%-24s= set commercial purpose (default: individual purpose)\n", "-comm");
-<<<<<<< HEAD
-=======
     const char *cmds_CRLfile[] = {"attach-signature", "verify", NULL};
     if (on_list(cmd, cmds_CRLfile))
         printf("%-24s= the file containing one or more CRLs in PEM format\n", "-CRLfile");
->>>>>>> 49f25a19
     const char *cmds_h[] = {"sign", NULL};
     if (on_list(cmd, cmds_h)) {
         printf("%-24s= {md5|sha1|sha2(56)|sha384|sha512}\n", "-h");
@@ -1158,22 +1141,12 @@
     const char *cmds_untrusted[] = {"attach-signature", "verify", NULL};
     if (on_list(cmd, cmds_untrusted)) {
         printf("%-24s= set of additional untrusted certificates which may be needed\n", "-untrusted");
-<<<<<<< HEAD
-		printf("%26swhen building the certificate chain for the Time-Stamp Authority's signing certificate\n", "");
-	}
-    const char *cmds_verbose[] = {"sign", "verify", NULL};
-    if (on_list(cmd, cmds_verbose))
-        printf("%-24s= include additional output in the log\n", "-verbose");
-
-=======
-		printf("%26swhen building the certificate chain for the Time-Stamp Authority's signing certificate,\n", "");
 		printf("%26sthe file should contain one or more certificates in PEM format\n", "");
 	}
     const char *cmds_verbose[] = {"sign", "verify", NULL};
     if (on_list(cmd, cmds_verbose)) {
         printf("%-24s= include additional output in the log\n", "-verbose");
 	}
->>>>>>> 49f25a19
 	usage(argv0, cmd);
 }
 
