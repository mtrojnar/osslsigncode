--- conflicted
+++ resolved
@@ -166,7 +166,6 @@
 #define WIN_CERT_REVISION_2             0x0200
 #define WIN_CERT_TYPE_PKCS_SIGNED_DATA  0x0002
 
-<<<<<<< HEAD
 /*
  * FLAG_PREV_CABINET is set if the cabinet file is not the first in a set
  * of cabinet files. When this bit is set, the szCabinetPrev and szDiskPrev
@@ -185,9 +184,9 @@
  * fields are present in this CFHEADER.
  */
 #define FLAG_RESERVE_PRESENT 0x0004
-=======
+
 #define INVALID_TIME ((time_t)-1)
->>>>>>> 20236fb6
+
 
 /*
   ASN.1 definitions (more or less from official MS Authenticode docs)
@@ -1643,15 +1642,6 @@
 	lookup = X509_STORE_add_lookup(store, X509_LOOKUP_file());
 	if (!lookup)
 		return 0; /* FAILED */
-<<<<<<< HEAD
-	if (!X509_load_cert_file(lookup, certs, X509_FILETYPE_PEM)) {
-		fprintf(stderr, "Error: no certificate found in %s\n", certs);
-		return 0; /* FAILED */
-	}
-	if (crl && !X509_load_crl_file(lookup, crl, X509_FILETYPE_PEM)) {
-		fprintf(stderr, "Error: no CRL found in %s\n", crl);
-		return 0; /* FAILED */
-=======
 	if (!X509_load_crl_file(lookup, crl, X509_FILETYPE_PEM)) {
 		fprintf(stderr, "Error: no CRL found in %s\n", crl);
 		return 0; /* FAILED */
@@ -1680,16 +1670,10 @@
 	if (!X509_load_cert_file(lookup, certs, X509_FILETYPE_PEM)) {
 		fprintf(stderr, "Error: no certificate found in %s\n", certs);
 		return 0; /* FAILED */
->>>>>>> 20236fb6
 	}
 	param = X509_STORE_get0_param(store);
 	if (param == NULL)
 		return 0; /* FAILED */
-<<<<<<< HEAD
-	if (crl && !X509_VERIFY_PARAM_set_flags(param, X509_V_FLAG_CRL_CHECK))
-		return 0; /* FAILED */
-=======
->>>>>>> 20236fb6
 	if (!X509_VERIFY_PARAM_set_purpose(param, purpose))
 		return 0; /* FAILED */
 	if (!X509_STORE_set1_param(store, param))
@@ -2016,11 +2000,7 @@
 		fprintf(stderr, "Failed to add store lookup file\n");
 		ret = 1; /* FAILED */
 	}
-<<<<<<< HEAD
-	if (timestamp_time != NULL) {
-=======
 	if (timestamp_time) {
->>>>>>> 20236fb6
 		if (!ASN1_TIME_diff(&day, &sec, ASN1_TIME_set(NULL, 0), timestamp_time))
 			ret = 1; /* FAILED */
 		time = 86400*day+sec;
