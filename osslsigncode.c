--- conflicted
+++ resolved
@@ -2644,42 +2644,24 @@
 			BIO_free(btmp);
 		} else if (p11module != NULL) {
 			const int CMD_MANDATORY = 0;
-<<<<<<< HEAD
 			if (p11engine != NULL) {
 				ENGINE_load_dynamic();
 				ENGINE * dyn = ENGINE_by_id("dynamic");
 				if (!dyn)
-					DO_EXIT_0("Failed to load 'dynamic' engine");
+					DO_EXIT_0("Failed to load 'dynamic' engine\n");
 				if (1 != ENGINE_ctrl_cmd_string(dyn, "SO_PATH", p11engine, CMD_MANDATORY))
-					DO_EXIT_1("Failed to set dyn SO_PATH to '%s'", p11engine);
+					DO_EXIT_1("Failed to set dyn SO_PATH to '%s'\n", p11engine);
 
 				if (1 != ENGINE_ctrl_cmd_string(dyn, "ID", "pkcs11", CMD_MANDATORY))
-					DO_EXIT_0("Failed to set dyn ID to 'pkcs11'");
+					DO_EXIT_0("Failed to set dyn ID to 'pkcs11'\n");
 
 				if (1 != ENGINE_ctrl_cmd(dyn, "LIST_ADD", 1, NULL, NULL, CMD_MANDATORY))
-					DO_EXIT_0("Failed to set dyn LIST_ADD to '1'");
+					DO_EXIT_0("Failed to set dyn LIST_ADD to '1'\n");
 
 				if (1 != ENGINE_ctrl_cmd(dyn, "LOAD", 1, NULL, NULL, CMD_MANDATORY))
-					DO_EXIT_0("Failed to set dyn LOAD to '1'");
+					DO_EXIT_0("Failed to set dyn LOAD to '1'\n");
 			} else
 				ENGINE_load_builtin_engines();
-=======
-			ENGINE_load_dynamic();
-			ENGINE * dyn = ENGINE_by_id("dynamic");
-			if (!dyn)
-				DO_EXIT_0("Failed to load 'dynamic' engine\n");
-			if (1 != ENGINE_ctrl_cmd_string(dyn, "SO_PATH", p11engine, CMD_MANDATORY))
-				DO_EXIT_1("Failed to set dyn SO_PATH to '%s'\n", p11engine);
-
-			if (1 != ENGINE_ctrl_cmd_string(dyn, "ID", "pkcs11", CMD_MANDATORY))
-				DO_EXIT_0("Failed to set dyn ID to 'pkcs11'\n");
-
-			if (1 != ENGINE_ctrl_cmd(dyn, "LIST_ADD", 1, NULL, NULL, CMD_MANDATORY))
-				DO_EXIT_0("Failed to set dyn LIST_ADD to '1'\n");
-
-			if (1 != ENGINE_ctrl_cmd(dyn, "LOAD", 1, NULL, NULL, CMD_MANDATORY))
-				DO_EXIT_0("Failed to set dyn LOAD to '1'\n");
->>>>>>> bed25dcb
 
 			ENGINE * pkcs11 = ENGINE_by_id("pkcs11");
 			if (!pkcs11)
